import gamelib
import random
import math
import warnings
from sys import maxsize
import json

from gamelib.game_state import GameState
from gamelib.game_map import GameMap
from gamelib.unit import GameUnit

from offensive_building_functions import (
    OffensiveInterceptorSpam,
    OffensiveDemolisherLine,
)

from defensive_building_functions import (
    DefensiveWallStrat,
    DefensiveTurretWallStrat,
)

from building_function_helper import (
    factory_location_helper,
    demolisher_location_helper,
    coordinate_path_location_helper,
)

from defense import Defense
from region import Region

from meta_info_util import (
    are_losing,
    health_differential,
    resource_differential,
    get_structure_objects,
    get_structure_dict,
    compute_factory_impact_differential,
)


"""
Most of the algo code you write will be in this file unless you create new
modules yourself. Start by modifying the 'on_turn' function.

Advanced strategy tips: 

  - You can analyze action frames by modifying on_action_frame function

  - The GameState.map object can be manually manipulated to create hypothetical 
  board states. Though, we recommended making a copy of the map to preserve 
  the actual current map state.
"""


class AlgoStrategy(gamelib.AlgoCore):
    # CONSTANTS

    RESET_ATTACKED_REGIONS_TURNS = 3  # Turns after which our attacked regions is reset
    # SP fraction dedicated to factories during normal times
    NORM_FACTORY_SP_PERCENT = 0.5
    # SP fraction dedicated to factories during bad times
    DEPRIORITIZE_FACTORY_SP_PERCENT = 0.3

    def __init__(self):
        super().__init__()
        # OUR INITIAL SETUP BELOW
        self.health_diff = 0
        self.scored_on_locations = []
        self.enemy_units = {}
        self.units = {}  # Dict mapping unit type to unit objects
        self.regions_attacked = [{i: 0 for i in range(6)}]
        gamelib.debug_write(type(self.regions_attacked))
        seed = random.randrange(maxsize)
        random.seed(seed)
        gamelib.debug_write("Random seed: {}".format(seed))

    def on_game_start(self, config):
        """
        Read in config and perform any initial setup here
        """
        gamelib.debug_write("Configuring your custom algo strategy...")
        self.config = config
        global WALL, FACTORY, TURRET, SCOUT, DEMOLISHER, INTERCEPTOR, MP, SP
        WALL = config["unitInformation"][0]["shorthand"]
        FACTORY = config["unitInformation"][1]["shorthand"]
        TURRET = config["unitInformation"][2]["shorthand"]
        SCOUT = config["unitInformation"][3]["shorthand"]
        DEMOLISHER = config["unitInformation"][4]["shorthand"]
        INTERCEPTOR = config["unitInformation"][5]["shorthand"]
        MP = 1
        SP = 0

        # Maps name as str to its actual enum - Used anywhere involving Units
        self.UNIT_ENUM_MAP = {
            "WALL": WALL,
            "FACTORY": FACTORY,
            "TURRET": TURRET,
            "SCOUT": SCOUT,
            "DEMOLISHER": DEMOLISHER,
            "INTERCEPTOR": INTERCEPTOR,
        }

        self.our_defense = Defense(self.UNIT_ENUM_MAP, 0)
        self.their_defense = Defense(self.UNIT_ENUM_MAP, 1)

    def on_turn(self, turn_state):
        """
        This function is called every turn with the game state wrapper as
        an argument. The wrapper stores the state of the arena and has methods
        for querying its state, allocating your current resources as planned
        unit deployments, and transmitting your intended deployments to the
        game engine.
        """
        self.scored_on_locations = []
        game_state = gamelib.GameState(self.config, turn_state)
        gamelib.debug_write(
            "Performing turn {} of your custom algo strategy".format(
                game_state.turn_number
            )
        )
        # Comment or remove this line to enable warnings.
        game_state.suppress_warnings(True)

        # OUR TURN-DECISION-MAKING HERE

        # Refresh meta-info
        self.health_diff = health_differential(game_state)

        # Updating internal Defense values
        self.our_defense.update_defense(self.UNIT_ENUM_MAP, game_state)
        self.their_defense.update_defense(self.UNIT_ENUM_MAP, game_state)

        # Refresh units list for both players
        self.units = self.our_defense.units
        self.enemy_units = self.their_defense.units

        # Perform moves - MAIN ENTRY POINT
        self.choose_and_execute_strategy(game_state, turn_state)

        # Refresh regions attacked, if applicable
        # NOTE: regions_attacked and scored_on_locations lists set/updated in on_action_frame
        if game_state.turn_number % self.RESET_ATTACKED_REGIONS_TURNS == 0:
            self.regions_attacked.clear()
            self.regions_attacked.append({i: 0 for i in range(6)})

        game_state.submit_turn()  # Must be called at the end

    #####################################################################
    ####################### OUR ALGO FUNCTIONS ##########################
    #####################################################################

    def choose_and_execute_strategy(self, game_state: GameState, turn_state: str):
        """Wrapper to choose and execute a strategy based on the game state.

        Args:
            game_state (GameState): The current GameState object
            turn_state (str): Turn state (for frame analysis)
        """

        # For the first 3 turns, just get set up
        if game_state.turn_number < 3:
            self.starting_strategy(game_state)
            return

        # Refresh scored on locations & enemy unit breaches
        # scored_on_locations reset to empty before processing
        self.on_action_frame(turn_state)
<<<<<<< HEAD
        gamelib.util.debug_write(self.scored_on_locations)
        # TODO - Have they gotten far in our base?
=======

>>>>>>> 1c119e58
        if not self.scored_on_locations:
            # BASE CASE (NORMAL)

            # Keep upgrading/building factories (max 50% of SP)
            self.resolve_factory_impact_diff(game_state)

            # Fortify regions that enemy units breached
            attacked_region = None
            max_attacks = 0
            for i in range(6):
                if self.regions_attacked[-1][i] > max_attacks:
                    max_attacks = self.regions_attacked[-1][i]
                    attacked_region = i
            if attacked_region is not None:
                self.our_defense.regions[i].fortify_region_defenses(
                    game_state, self.UNIT_ENUM_MAP
                )

            # General defense fortification
            self.our_defense.fortify_defenses(game_state, self.UNIT_ENUM_MAP)

            # Do they have many structures near their front?
            concentrated_frontal_area = demolisher_location_helper(
                game_state, self.UNIT_ENUM_MAP, self.their_defense.units
            )
            if concentrated_frontal_area is not None:
                # Target that frontal area (row + left/right half)

                y_coord = concentrated_frontal_area[0]
                x_half = concentrated_frontal_area[1]  # If True, LEFT, else RIGHT

                # Place demolishers such that they are JUST far enough to target y_coord
                # Demolishers range is 4.5
                if x_half:
                    # Concentration on LEFT HALF
                    wall_x_coord = 13 - (y_coord - 3)
                    wall_y_coord = y_coord - 3
                    length = wall_y_coord
                    demolisher_x_coord = wall_x_coord + 1
                    demolisher_y_coord = wall_y_coord - 1
                    path = game_state.find_path_to_edge(
                        (demolisher_x_coord, demolisher_y_coord)
                    )
                    while path is None or len(path) < 3:
                        demolisher_x_coord += 1
                        demolisher_y_coord -= 1
                        path = game_state.find_path_to_edge(
                            (demolisher_x_coord, demolisher_y_coord)
                        )
                else:
                    # Concentration on RIGHT HALF
                    wall_x_coord = 27 - (13 - (y_coord - 3))
                    wall_y_coord = y_coord - 3
                    length = wall_y_coord
                    demolisher_x_coord = wall_x_coord - 1
                    demolisher_y_coord = wall_y_coord - 1
                    path = game_state.find_path_to_edge(
                        (demolisher_x_coord, demolisher_y_coord)
                    )
                    while path is None or len(path) < 3:
                        demolisher_x_coord -= 1
                        demolisher_y_coord -= 1
                        path = game_state.find_path_to_edge(
                            (demolisher_x_coord, demolisher_y_coord)
                        )

                num_demolishers = math.floor(game_state.number_affordable(DEMOLISHER))
                OffensiveDemolisherLine().build_demolisher_line(
                    game_state,
                    self.UNIT_ENUM_MAP,
                    num_demolishers,
                    length,
                    [wall_x_coord, wall_y_coord],
                    [demolisher_x_coord, demolisher_y_coord],
                    x_half,
                )
            else:
                # Perform an interceptor spam on their weakest region

                # Don't care about the back regions w.r.t Undefended Tiles (it's the back)
                w_region_id = self.their_defense.weakest_region(
                    self.UNIT_ENUM_MAP,
                    criteria="UNDEFENDED TILES",
                    regions_to_consider=range(4),
                )
                w_region_coords = self.their_defense.regions[w_region_id].coordinates

                # Find where to place Interceptor to pass through 1 of those coords
                interceptor_loc = coordinate_path_location_helper(
                    game_state, w_region_coords
                )
                if interceptor_loc is not None:
                    num_interceptors = math.floor(
                        game_state.number_affordable(INTERCEPTOR)
                    )
                    OffensiveInterceptorSpam().build_interceptor_spam_single_loc(
                        game_state,
                        self.UNIT_ENUM_MAP,
                        num_interceptors,
                        interceptor_loc,
                    )
        else:
            # EMERGENCY CASE - Fortify immediately

            # Fortify regions scored on locations
            regions = set()
            for loc in self.scored_on_locations:
                regions.add(self.our_defense.get_region(loc))
            for region in regions:
                self.our_defense.regions[region].fortify_region_defenses(
                    game_state, self.UNIT_ENUM_MAP
                )
                gamelib.util.debug_write("FORTIFYING ATTACKED REGION: " + str(region))

            # Factory Impact Diff deprioritized
            self.resolve_factory_impact_diff(game_state, deprioritize=True)

            # General defense fortification
            self.our_defense.fortify_defenses(game_state, self.UNIT_ENUM_MAP)

            # Send interceptors through our weakest regions
            self.defend_strategically_with_interceptors(game_state)

    def resolve_factory_impact_diff(
        self, game_state: GameState, deprioritize: bool = False
    ) -> int:
        """Evaluated the current Factory Impact Differential and accordingly builds/upgrades factories (max 50% of SP). Prioritizes UPGRADING over building!

        Args:
            game_state (GameState): The current GameState object
            deprioritize (bool): Whether we should deprioritize building/upgrading factories. If True, will build/upgrade maximum 30% of SP

        Returns:
            num_improved (int): The number of factories built/upgraded
        """

        # At start of game, won't have any factories
        if FACTORY not in self.units:
            return

        # Factories we build should be a function of how many we can afford
        possible_factories = game_state.number_affordable(FACTORY)
        actual_factories = (
            self.DEPRIORITIZE_FACTORY_SP_PERCENT * possible_factories
            if deprioritize
            else self.NORM_FACTORY_SP_PERCENT * possible_factories
        )
        actual_factories_int = math.ceil(actual_factories)

        num = 0  # Counter: Don't allow to exceed actual_factories_int

        # Prioritize upgrading over building
        our_factories = self.units[FACTORY]
        for factory in our_factories:
            if not factory.upgraded:
                if num == actual_factories_int:
                    return

                num += game_state.attempt_upgrade((factory.x, factory.y))

        # Upgraded all possible ones. Now build any possible remaining
        possible_remaining = actual_factories_int - num
        for _ in range(possible_remaining):
            loc = factory_location_helper(game_state)
            game_state.attempt_spawn(FACTORY, loc)

    def starting_strategy(self, game_state: GameState):
        """Wrapper for executing a strategy for the first 3 rounds of the game.

        Args:
            game_state (GameState): The current GameState object
        """

        if game_state.turn_number == 0:
            self.first_round(game_state)
        elif game_state.turn_number == 1:
            self.second_round(game_state)
        elif game_state.turn_number == 2:
            self.third_round(game_state)

    #####################################################################
    ########## HARD-CODED FUNCTIONS FOR THE FIRST FEW ROUNDS ############
    #####################################################################

    def first_round(self, game_state: GameState):
        """Hard-coded moves for the first turn. Check Miro for what this results in.

        Args:
            game_state (GameState): The current GameState object
        """

        # 2 Walls on top edges
        game_state.attempt_spawn(WALL, [[0, 13], [27, 13]])

        # 4 Turrets
        game_state.attempt_spawn(TURRET, [[3, 12], [7, 9], [24, 12], [20, 9], [11, 12]])

        # 1 Factory and upgrade it
        game_state.attempt_spawn(FACTORY, [13, 1])
        game_state.attempt_upgrade([13, 1])

        # 5 Interceptors on defense
        game_state.attempt_spawn(INTERCEPTOR, [9, 4], num=3)
        game_state.attempt_spawn(INTERCEPTOR, [16, 2], num=2)

    def second_round(self, game_state: GameState):
        """Hard-coded moves for the second turn. Check Miro for what this results in.

        Args:
            game_state (GameState): The current GameState object
        """

        # TODO - If past turrets destroyed, replace

        # Place final turret
        game_state.attempt_spawn(TURRET, [16, 12])
        # Save rest of SP for next round to buy Factory

        # 6 Interceptors on defense
        game_state.attempt_spawn(INTERCEPTOR, [10, 3], num=3)
        game_state.attempt_spawn(INTERCEPTOR, [17, 3], num=3)

    def third_round(self, game_state: GameState):
        """Hard-coded moves for the third turn. Check Miro for what this results in.

        Args:
            game_state (GameState): The current GameState object
        """

        # TODO - If past turrets destroyed, replace

        # Build 2nd Factory
        game_state.attempt_spawn(FACTORY, [14, 1])
        # Save rest of SP

        # Build wall in front of every turret
        our_turrets = self.units[TURRET]
        for turret in our_turrets:
            wall_loc = (turret.x, turret.y + 1)
            game_state.attempt_spawn(WALL, wall_loc)

        # 6 Interceptors on defense
        game_state.attempt_spawn(INTERCEPTOR, [10, 3], num=3)
        game_state.attempt_spawn(INTERCEPTOR, [17, 3], num=3)

    #####################################################################
    ######################### HELPER FUNCTIONS ##########################
    #####################################################################

    def defend_strategically_with_interceptors(self, game_state: GameState):
        """
        Send out interceptors to pass through our weakest region as defense!
        """

        # Pass interceptors through OUR weakest region
        w_region_id = self.our_defense.weakest_region(
            self.UNIT_ENUM_MAP,
            criteria="UNDEFENDED TILES",
            regions_to_consider=range(4),
        )
        w_region_coords = self.our_defense.regions[w_region_id].coordinates

        # Find where to place Interceptor to pass through 1 of those coords
        interceptor_loc = coordinate_path_location_helper(game_state, w_region_coords)
        if interceptor_loc is not None:
            num_interceptors = math.floor(game_state.number_affordable(INTERCEPTOR))
            OffensiveInterceptorSpam().build_interceptor_spam_single_loc(
                game_state,
                self.UNIT_ENUM_MAP,
                num_interceptors,
                interceptor_loc,
            )

    def on_action_frame(self, action_frame_game_state: str):
        """
        This is the action frame of the game. This function could be called
        hundreds of times per turn and could slow the algo down so avoid putting slow code here.
        Processing the action frames is complicated so we only suggest it if you have time and experience.
        Full doc on format of a game frame at in json-docs.html in the root of the Starterkit.

        This sets our regions_attacked and scored_on_locations lists
        """

        state = json.loads(action_frame_game_state)
        events = state["events"]

        # Record which regions got attacked (had enemy units inside)
        self_destructs = events["selfDestruct"]
        p2units = state["p2Units"]
        for unit_num in range(3, 6):
            unit_list = p2units[unit_num]
            for unit in unit_list:
                if unit[1] < 14:
                    region = self.our_defense.get_region((unit[0], unit[1]))
                    if region != -1:
                        self.regions_attacked[region] += 1

        # TODO - Maybe use this

        # Record locations we got scored on
        breaches = events["breach"]
        for breach in breaches:
            location = breach[0]
            unit_owner_self = True if breach[4] == 1 else False
            # When parsing the frame data directly,
            # 1 is integer for yourself, 2 is opponent (StarterKit code uses 0, 1 as player_index instead)
            if not unit_owner_self:
                gamelib.debug_write("Got scored on at: {}".format(location))
                self.scored_on_locations.append(location)
                gamelib.debug_write(
                    "All locations: {}".format(self.scored_on_locations)
                )

    #####################################################################
    ########### USEFUL BUT UNUSED FUNCTIONS THEY'VE PROVIDED ############
    #####################################################################

    def least_damage_spawn_location(self, game_state, location_options):
        """
        This function will help us guess which location is the safest to spawn moving units from.
        It gets the path the unit will take then checks locations on that path to
        estimate the path's damage risk.
        """
        damages = []
        # Get the damage estimate each path will take
        for location in location_options:
            path = game_state.find_path_to_edge(location)
            if path.length() < 4:
                continue
            damage = 0
            for path_location in path:
                # Get number of enemy turrets that can attack each location and multiply by turret damage
                damage += (
                    len(game_state.get_attackers(path_location, 0))
                    * gamelib.GameUnit(TURRET, game_state.config).damage_i
                )
            damages.append(damage)

        # Now just return the location that takes the least damage
        return location_options[damages.index(min(damages))]

    def filter_blocked_locations(self, locations, game_state):
        filtered = []
        for location in locations:
            if not game_state.contains_stationary_unit(location):
                filtered.append(location)

        return filtered


if __name__ == "__main__":
    algo = AlgoStrategy()
    algo.start()<|MERGE_RESOLUTION|>--- conflicted
+++ resolved
@@ -4,6 +4,7 @@
 import warnings
 from sys import maxsize
 import json
+import time
 
 from gamelib.game_state import GameState
 from gamelib.game_map import GameMap
@@ -19,11 +20,7 @@
     DefensiveTurretWallStrat,
 )
 
-from building_function_helper import (
-    factory_location_helper,
-    demolisher_location_helper,
-    coordinate_path_location_helper,
-)
+from building_function_helper import factory_location_helper, demolisher_location_helper
 
 from defense import Defense
 from region import Region
@@ -66,10 +63,10 @@
         # OUR INITIAL SETUP BELOW
         self.health_diff = 0
         self.scored_on_locations = []
-        self.enemy_units = {}
+        self.enemy_units = {}  # Same as above, fo
+        # r opponent
         self.units = {}  # Dict mapping unit type to unit objects
         self.regions_attacked = [{i: 0 for i in range(6)}]
-        gamelib.debug_write(type(self.regions_attacked))
         seed = random.randrange(maxsize)
         random.seed(seed)
         gamelib.debug_write("Random seed: {}".format(seed))
@@ -111,7 +108,6 @@
         unit deployments, and transmitting your intended deployments to the
         game engine.
         """
-        self.scored_on_locations = []
         game_state = gamelib.GameState(self.config, turn_state)
         gamelib.debug_write(
             "Performing turn {} of your custom algo strategy".format(
@@ -126,11 +122,12 @@
         # Refresh meta-info
         self.health_diff = health_differential(game_state)
 
-        # Updating internal Defense values
+        # Updating internal values Defense values
         self.our_defense.update_defense(self.UNIT_ENUM_MAP, game_state)
         self.their_defense.update_defense(self.UNIT_ENUM_MAP, game_state)
 
         # Refresh units list for both players
+        # TODO - Refactor using Defense - Use the .units attribute from there
         self.units = self.our_defense.units
         self.enemy_units = self.their_defense.units
 
@@ -138,9 +135,7 @@
         self.choose_and_execute_strategy(game_state, turn_state)
 
         # Refresh regions attacked, if applicable
-        # NOTE: regions_attacked and scored_on_locations lists set/updated in on_action_frame
         if game_state.turn_number % self.RESET_ATTACKED_REGIONS_TURNS == 0:
-            self.regions_attacked.clear()
             self.regions_attacked.append({i: 0 for i in range(6)})
 
         game_state.submit_turn()  # Must be called at the end
@@ -165,12 +160,8 @@
         # Refresh scored on locations & enemy unit breaches
         # scored_on_locations reset to empty before processing
         self.on_action_frame(turn_state)
-<<<<<<< HEAD
-        gamelib.util.debug_write(self.scored_on_locations)
+
         # TODO - Have they gotten far in our base?
-=======
-
->>>>>>> 1c119e58
         if not self.scored_on_locations:
             # BASE CASE (NORMAL)
 
@@ -211,15 +202,10 @@
                     length = wall_y_coord
                     demolisher_x_coord = wall_x_coord + 1
                     demolisher_y_coord = wall_y_coord - 1
-                    path = game_state.find_path_to_edge(
-                        (demolisher_x_coord, demolisher_y_coord)
-                    )
-                    while path is None or len(path) < 3:
+                    while len(game_state.find_path_to_edge((demolisher_x_coord, demolisher_y_coord))) < 3:
                         demolisher_x_coord += 1
                         demolisher_y_coord -= 1
-                        path = game_state.find_path_to_edge(
-                            (demolisher_x_coord, demolisher_y_coord)
-                        )
+
                 else:
                     # Concentration on RIGHT HALF
                     wall_x_coord = 27 - (13 - (y_coord - 3))
@@ -227,15 +213,11 @@
                     length = wall_y_coord
                     demolisher_x_coord = wall_x_coord - 1
                     demolisher_y_coord = wall_y_coord - 1
-                    path = game_state.find_path_to_edge(
-                        (demolisher_x_coord, demolisher_y_coord)
-                    )
+                    path = game_state.find_path_to_edge((demolisher_x_coord, demolisher_y_coord))
                     while path is None or len(path) < 3:
                         demolisher_x_coord -= 1
                         demolisher_y_coord -= 1
-                        path = game_state.find_path_to_edge(
-                            (demolisher_x_coord, demolisher_y_coord)
-                        )
+                        path = game_state.find_path_to_edge((demolisher_x_coord, demolisher_y_coord))
 
                 num_demolishers = math.floor(game_state.number_affordable(DEMOLISHER))
                 OffensiveDemolisherLine().build_demolisher_line(
@@ -245,33 +227,28 @@
                     length,
                     [wall_x_coord, wall_y_coord],
                     [demolisher_x_coord, demolisher_y_coord],
-                    x_half,
+                    x_half
                 )
             else:
                 # Perform an interceptor spam on their weakest region
-
-                # Don't care about the back regions w.r.t Undefended Tiles (it's the back)
+                # TODO - Find their least-defended region and target
                 w_region_id = self.their_defense.weakest_region(
+                    self.UNIT_ENUM_MAP, criteria="UNDEFENDED TILES"
+                )
+                w_region = self.their_defense.regions[w_region_id]
+                w_region_coords = w_region.coordinates
+
+                row = 7  # Place near middle of y-coord
+                x_left_bound = 13 - row
+
+                num_interceptors = math.floor(game_state.number_affordable(INTERCEPTOR))
+
+                OffensiveInterceptorSpam().build_interceptor_spam_single_loc(
+                    game_state,
                     self.UNIT_ENUM_MAP,
-                    criteria="UNDEFENDED TILES",
-                    regions_to_consider=range(4),
-                )
-                w_region_coords = self.their_defense.regions[w_region_id].coordinates
-
-                # Find where to place Interceptor to pass through 1 of those coords
-                interceptor_loc = coordinate_path_location_helper(
-                    game_state, w_region_coords
-                )
-                if interceptor_loc is not None:
-                    num_interceptors = math.floor(
-                        game_state.number_affordable(INTERCEPTOR)
-                    )
-                    OffensiveInterceptorSpam().build_interceptor_spam_single_loc(
-                        game_state,
-                        self.UNIT_ENUM_MAP,
-                        num_interceptors,
-                        interceptor_loc,
-                    )
+                    num_interceptors,
+                    [x_left_bound, row],
+                )
         else:
             # EMERGENCY CASE - Fortify immediately
 
@@ -283,7 +260,6 @@
                 self.our_defense.regions[region].fortify_region_defenses(
                     game_state, self.UNIT_ENUM_MAP
                 )
-                gamelib.util.debug_write("FORTIFYING ATTACKED REGION: " + str(region))
 
             # Factory Impact Diff deprioritized
             self.resolve_factory_impact_diff(game_state, deprioritize=True)
@@ -291,8 +267,8 @@
             # General defense fortification
             self.our_defense.fortify_defenses(game_state, self.UNIT_ENUM_MAP)
 
-            # Send interceptors through our weakest regions
-            self.defend_strategically_with_interceptors(game_state)
+            # TODO - More Intelligent Interceptor Defense
+            self.defend_with_interceptors(game_state)
 
     def resolve_factory_impact_diff(
         self, game_state: GameState, deprioritize: bool = False
@@ -420,29 +396,58 @@
     ######################### HELPER FUNCTIONS ##########################
     #####################################################################
 
-    def defend_strategically_with_interceptors(self, game_state: GameState):
-        """
-        Send out interceptors to pass through our weakest region as defense!
-        """
-
-        # Pass interceptors through OUR weakest region
-        w_region_id = self.our_defense.weakest_region(
+    def build_reactive_defense(self, game_state: GameState, turn_state: str):
+        """
+        This function builds reactive defenses based on where the enemy scored on us from.
+        We can track where the opponent scored by looking at events in action frames
+        as shown in the on_action_frame function
+        """
+
+        # TODO - Currently unused!
+
+        self.on_action_frame(turn_state)
+
+        attacked_region = None
+        max_attacks = 0
+        for i in range(6):
+            if self.regions_attacked[-1][i] > max_attacks:
+                max_attacks = self.regions_attacked[-1][i]
+                attacked_region = i
+        if attacked_region is None:
+            self.our_defense.fortify_defenses(game_state, self.UNIT_ENUM_MAP)
+            return
+
+        placement = self.our_defense.regions[attacked_region].random_turret_placement(
+            game_state
+        )
+
+        DefensiveTurretWallStrat().build_turret_wall_pair(
+            game_state, self.UNIT_ENUM_MAP, placement, above=True
+        )
+
+        for location in self.scored_on_locations:
+            build_location = [location[0], location[1]]
+            if game_state.can_spawn(TURRET, build_location):
+                game_state.attempt_spawn(TURRET, build_location)
+
+    def defend_with_interceptors(self, game_state: GameState):
+        """
+        Send out interceptors at random locations to defend our base from enemy moving units.
+        """
+
+        # TODO - Make Intelligent (make Interceptors pass through OUR weakest regions)
+
+        num_interceptors = math.floor(game_state.number_affordable(INTERCEPTOR) / 2)
+        row = 7  # Place near middle of y-coord
+        x_left_bound = 13 - row
+        x_right_bound = 14 + row
+
+        OffensiveInterceptorSpam().build_interceptor_spam_multiple_locs(
+            game_state,
             self.UNIT_ENUM_MAP,
-            criteria="UNDEFENDED TILES",
-            regions_to_consider=range(4),
+            num_interceptors,
+            [[x_left_bound, row], [x_right_bound, row]],
         )
-        w_region_coords = self.our_defense.regions[w_region_id].coordinates
-
-        # Find where to place Interceptor to pass through 1 of those coords
-        interceptor_loc = coordinate_path_location_helper(game_state, w_region_coords)
-        if interceptor_loc is not None:
-            num_interceptors = math.floor(game_state.number_affordable(INTERCEPTOR))
-            OffensiveInterceptorSpam().build_interceptor_spam_single_loc(
-                game_state,
-                self.UNIT_ENUM_MAP,
-                num_interceptors,
-                interceptor_loc,
-            )
 
     def on_action_frame(self, action_frame_game_state: str):
         """
@@ -450,8 +455,6 @@
         hundreds of times per turn and could slow the algo down so avoid putting slow code here.
         Processing the action frames is complicated so we only suggest it if you have time and experience.
         Full doc on format of a game frame at in json-docs.html in the root of the Starterkit.
-
-        This sets our regions_attacked and scored_on_locations lists
         """
 
         state = json.loads(action_frame_game_state)
@@ -472,6 +475,7 @@
 
         # Record locations we got scored on
         breaches = events["breach"]
+        self.scored_on_locations = []
         for breach in breaches:
             location = breach[0]
             unit_owner_self = True if breach[4] == 1 else False

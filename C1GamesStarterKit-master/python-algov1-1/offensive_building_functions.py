--- conflicted
+++ resolved
@@ -116,12 +116,7 @@
             bool (int): Whether this strategy was successfully executed
         """
 
-<<<<<<< HEAD
-        # Build a full line towards direction of location until end
-        wall_num = 0
-=======
         # Build a full line towards right of location (might overflow but fine)
->>>>>>> 050b4762
         wall_num = DefensiveWallStrat().build_h_wall_line(
             game_state, unit_enum_map, location, game_state.ARENA_SIZE, right=right
         )

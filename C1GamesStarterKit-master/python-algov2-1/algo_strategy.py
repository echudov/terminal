from typing import List, Any

import gamelib
import random
import math
import warnings
from sys import maxsize
import json
import time

from attack import Attack

from gamelib.game_state import GameState
from gamelib.game_map import GameMap
from gamelib.unit import GameUnit

from offensive_building_functions import (
    OffensiveInterceptorSpam,
    OffensiveDemolisherLine,
)

from defensive_building_functions import (
    DefensiveWallStrat,
    DefensiveTurretWallStrat,
)

from building_function_helper import (
    factory_location_helper,
    demolisher_location_helper,
    coordinate_path_location_helper,
    find_paths_through_coordinates,
)

from defense import Defense
from region import Region

from meta_info_util import (
    are_losing,
    health_differential,
    resource_differential,
    get_structure_objects,
    get_structure_dict,
    compute_factory_impact_differential,
)


"""
Most of the algo code you write will be in this file unless you create new
modules yourself. Start by modifying the 'on_turn' function.

Advanced strategy tips: 

  - You can analyze action frames by modifying on_action_frame function

  - The GameState.map object can be manually manipulated to create hypothetical 
  board states. Though, we recommended making a copy of the map to preserve 
  the actual current map state.
"""


class AlgoStrategy(gamelib.AlgoCore):
    # CONSTANTS

    # SP fraction dedicated to factories during normal times
    NORM_FACTORY_SP_PERCENT = 0.5
    # SP fraction dedicated to factories during bad times
    DEPRIORITIZE_FACTORY_SP_PERCENT = 0.3
    # Enforced to not choose a spawn loc resulting in too short of a path
    MIN_PATH_LENGTH = 5
    # If breached, SP minumum threshold to place a second turret
    DOUBLE_TURRET_THRESHOLD = 10
    # Min threshold to assume enemy is saving for a barrage as ratio of MP (lastturn/thisturn)
    ENEMY_SAVING_FOR_BARRAGE = 1.5  # eg. 1.5 is 150%
    # Testing arbitrary scaling number for when they have too much MP to know what to do with
    BARRAGE_TURN_SCALING = 1.3  # In later turns, start to get more MP
    # How much of the enemy's scout cost to spend on interceptors
    SCOUT_INTERCEPTOR_COUNTER_COST_RATIO = 0.5
    # Turn to consider the back region as a weak region
    BACK_REGION_CONSIDERATION = 12
    # Threshold past which scouts are dangerous
    SCOUT_DANGER_THRESHOLD = 15

    def __init__(self):
        super().__init__()
        # OUR INITIAL SETUP BELOW
        self.health_diff = 0
        self.scored_on_locations = []
        self.enemy_units = {}
        self.units = {}  # Dict mapping unit type to unit objects
        self.regions_attacked = [{i: 0 for i in range(6)}]
        self.our_attacks = []
        self.their_attacks = []
        self.our_self_destructs = set()
        self.their_self_destructs = set()
        self.enemy_resource_history = []
        seed = random.randrange(maxsize)
        random.seed(seed)
        gamelib.debug_write("Random seed: {}".format(seed))

    def on_game_start(self, config):
        """
        Read in config and perform any initial setup here
        """
        gamelib.debug_write("Configuring your custom algo strategy...")
        self.config = config
        global WALL, FACTORY, TURRET, SCOUT, DEMOLISHER, INTERCEPTOR, MP, SP
        WALL = config["unitInformation"][0]["shorthand"]
        FACTORY = config["unitInformation"][1]["shorthand"]
        TURRET = config["unitInformation"][2]["shorthand"]
        SCOUT = config["unitInformation"][3]["shorthand"]
        DEMOLISHER = config["unitInformation"][4]["shorthand"]
        INTERCEPTOR = config["unitInformation"][5]["shorthand"]
        MP = 1
        SP = 0

        # Maps name as str to its actual enum - Used anywhere involving Units
        self.UNIT_ENUM_MAP = {
            "WALL": WALL,
            "FACTORY": FACTORY,
            "TURRET": TURRET,
            "SCOUT": SCOUT,
            "DEMOLISHER": DEMOLISHER,
            "INTERCEPTOR": INTERCEPTOR,
        }

        self.our_defense = Defense(self.UNIT_ENUM_MAP, 0)
        self.their_defense = Defense(self.UNIT_ENUM_MAP, 1)

    def on_turn(self, turn_state):
        """
        This function is called every turn with the game state wrapper as
        an argument. The wrapper stores the state of the arena and has methods
        for querying its state, allocating your current resources as planned
        unit deployments, and transmitting your intended deployments to the
        game engine.
        """

        game_state = gamelib.GameState(self.config, turn_state)
        gamelib.debug_write(
            "Performing turn {} of your custom algo strategy".format(
                game_state.turn_number
            )
        )
        # Comment or remove this line to enable warnings.
        game_state.suppress_warnings(True)

        # OUR TURN-DECISION-MAKING HERE
        # Refresh meta-info
        self.health_diff = health_differential(game_state)
        self.enemy_resource_history.append(
            (game_state.get_resource(0, 1), game_state.get_resource(1, 1))
        )
        # Updating internal Defense values
        self.our_defense.update_defense(self.UNIT_ENUM_MAP, game_state)
        self.their_defense.update_defense(self.UNIT_ENUM_MAP, game_state)

        # Refresh units list for both players
        self.units = self.our_defense.units
        self.enemy_units = self.their_defense.units

        # Refresh scored on locations, enemy unit breaches, attacks, & self-destructs
        if game_state.turn_number >= 1:
            self.regions_attacked.append({i: 0 for i in range(6)})
            self.on_action_frame(turn_state)
            gamelib.util.debug_write("OUR LAST ATTACK: " + str(self.our_attacks[-1]))
            gamelib.util.debug_write(
                "THEIR LAST ATTACK: " + str(self.their_attacks[-1])
            )

        # Initialize attack tracking for this turn
        self.their_attacks.append(Attack(player_id=1, attack_type="OPPONENT", cost=0))
        self.our_attacks.append(Attack(player_id=0, attack_type=None, cost=0))

        # Perform moves - MAIN ENTRY POINT
        self.choose_and_execute_strategy(game_state, turn_state)
        # Reset scored_on_locations
        self.scored_on_locations = []

        game_state.submit_turn()  # Must be called at the end

    #####################################################################
    ####################### OUR ALGO FUNCTIONS ##########################
    #####################################################################

    def on_action_frame(self, turn_string: str):
        """
        This is the action frame of the game. This function could be called
        hundreds of times per turn and could slow the algo down so avoid putting slow code here.
        Processing the action frames is complicated so we only suggest it if you have time and experience.
        Full doc on format of a game frame at in json-docs.html in the root of the Starterkit.

        This sets our regions_attacked and scored_on_locations lists
        """

        state = json.loads(turn_string)
        events = state["events"]

        # if the turn is in deploy phase
        if state["turnInfo"] == 0:
            scouts = state["p2Units"][3]
            demolishers = state["p2Units"][4]
            interceptors = state["p2Units"][5]
            if scouts > 0 and demolishers == 0 and interceptors == 0:
                # They are doing a SCOUT barrage
                self.their_attacks[-1].attack_type = "SCOUT"

            self.their_attacks[-1].total_cost += 1 * scouts  # num scouts on board
            self.their_attacks[-1].total_cost += 3 * demolishers  # num dems on board
            self.their_attacks[-1].total_cost += 1 * interceptors

        # Record which regions got attacked (had enemy units inside)
        p2units = state["p2Units"]
        for unit_num in range(3, 6):
            unit_list = p2units[unit_num]
            for unit in unit_list:
                if unit[1] < 14:
                    region = self.our_defense.get_region((unit[0], unit[1]))
                    if region != -1:
                        self.regions_attacked[-1][region] += 1

        # Record locations we got scored on
        breaches = events["breach"]
        for breach in breaches:
            location = breach[0]
            unit_owner_self = True if breach[4] == 1 else False
            # When parsing the frame data directly,
            unit_type = breach[2]
            # 1 is integer for yourself, 2 is opponent (StarterKit code uses 0, 1 as player_index instead)
            if not unit_owner_self:
                # gamelib.debug_write("Got scored on at: {}".format(location))
                self.scored_on_locations.append((tuple(location), unit_type))
                # gamelib.debug_write("All locations: {}".format(self.scored_on_locations))
                self.their_attacks[-1].breaches.append((tuple(location), unit_type))
            else:
                self.our_attacks[-1].breaches.append((tuple(location), unit_type))

        # Record attack successes (both ours and enemy's)
        attacks = events["attack"]
        for atk in attacks:
            unit_owner = atk[6]
            unit_attacked = atk[5]
            dmg = atk[2]
            if unit_attacked == 0 or unit_attacked == 1 or unit_attacked == 2:
                if unit_owner == 1:
                    self.our_attacks[-1].damage_dealt_to_defense += dmg
                else:
                    self.their_attacks[-1].damage_dealt_to_defense += dmg
            else:
                if unit_owner == 1:
                    self.our_attacks[-1].damage_dealt_to_troops += dmg
                else:
                    self.their_attacks[-1].damage_dealt_to_troops += dmg

        # record self destructs
        self_destructs = events["selfDestruct"]
        for sd in self_destructs:
            unit_owner = sd[5]
            damage = sd[2]
            loc = sd[0]
            if unit_owner == 1:
                self.our_attacks[-1].self_destructs.append((loc, damage))
                self.our_self_destructs.add(tuple(loc))
                self.our_attacks[-1].damage_dealt_to_defense += damage
            else:
                self.their_attacks[-1].self_destructs.append((loc, damage))
                self.their_self_destructs.add(tuple(loc))
                self.their_attacks[-1].damage_dealt_to_defense += damage

    def choose_and_execute_strategy(self, game_state: GameState, turn_state: str):
        """Wrapper to choose and execute a strategy based on the game state.

        Args:
            game_state (GameState): The current GameState object
            turn_state (str): Turn state (for frame analysis)
        """

        # For the first 3 turns, just get set up (hard-coded functions)
        if game_state.turn_number < 3:
            self.starting_strategy(game_state)
            return

        if len(self.scored_on_locations) == 0:
            # BASE CASE (NORMAL)

            # Keep upgrading/building factories (max 50% of SP)
            gamelib.debug_write("RESOLVING FACTORY IMPACT DIFF")
            t0 = time.time()
            self.resolve_factory_impact_diff(game_state)
            gamelib.util.debug_write(
                "FACTORY IMPACT DIFF RESOLVED IN: " + str(time.time() - t0)
            )

            # Fortify regions that enemy units breached the most
            gamelib.debug_write("REINFORCING MOST ATTACKED REGION")
            t0 = time.time()
            self.reinforce_most_attacked_region(game_state)
            gamelib.util.debug_write(
                "REINFORCED MOST ATTACK REGION IN: " + str(time.time() - t0)
            )

            # Deal with any structures blocking our units last turn
            gamelib.util.debug_write("RESOLVING BLOCKADES")
            t0 = time.time()
            self.resolve_existing_blocks(game_state)
            gamelib.util.debug_write("BLOCKADES RESOLVED IN: " + str(time.time() - t0))

            # If two or fewer reachable locations for enemy, assume they will bombard us
            # Protect ourselves by placing turrets near that edge
            gamelib.util.debug_write("CALCULATING ENDPOINTS")
            t0 = time.time()
            possible_enemy_endpoints = self.calculate_all_possible_endpoints(game_state)
            if len(possible_enemy_endpoints) <= 2:
                for endpoint in possible_enemy_endpoints:
                    self.place_turrets_near_coord(game_state, endpoint)
            gamelib.util.debug_write(
                "ENDPOINTS CALCULATED IN: " + str(time.time() - t0)
            )
            # General defense fortification
            # TODO- Still need this?
            t0 = time.time()
            gamelib.util.debug_write("FORTIFYING DEFENSES")
            self.our_defense.fortify_defenses(game_state, self.UNIT_ENUM_MAP)
            gamelib.util.debug_write("DEFENSES FORTIFIED IN: " + str(time.time() - t0))
            # ATTACKS BELOW THIS LINE

            # Which regions should we consider?
            if game_state.turn_number > self.BACK_REGION_CONSIDERATION:
                regions_to_consider = [0, 1, 2, 3, 5]
            else:
                regions_to_consider = [0, 1, 2, 3]
            gamelib.util.debug_write("EXECUTING ATTACK STRATEGY")
            t0 = time.time()
            self.execute_attack_strategy(game_state, regions_to_consider)
            gamelib.util.debug_write(
                "ATTACK STRATEGY EXECUTED IN: " + str(time.time() - t0)
            )
        else:
            # EMERGENCY CASE - We got scored on - Fortify immediately
            t0 = time.time()
            gamelib.util.debug_write("EMERGENCY FORTIFICATIONS STARTING")
            # Reinforce scored on locations
            self.reinforce_after_scored_on(game_state)

            # Factory Impact Diff deprioritized
            self.resolve_factory_impact_diff(game_state, deprioritize=True)

            # General defense fortification
            # TODO- Still need this?
            self.our_defense.fortify_defenses(game_state, self.UNIT_ENUM_MAP)

            # Send interceptors through our weakest regions
            self.defend_strategically_with_interceptors(game_state)
            gamelib.util.debug_write(
                "FINISHED EMERGENCY FORTIFICATIONS IN: " + str(time.time() - t0)
            )
            # WE DON'T SPEND ANY MP ON ATTACKS - ONLY DEFENSE

    def resolve_factory_impact_diff(
        self, game_state: GameState, deprioritize: bool = False
    ):
        """Evaluated the current Factory Impact Differential and accordingly builds/upgrades factories (max 50% of SP). Prioritizes UPGRADING over building!

        Args:
            game_state (GameState): The current GameState object
            deprioritize (bool): Whether we should deprioritize building/upgrading factories. If True, will build/upgrade maximum 30% of SP

        Returns:
            num_improved (int): The number of factories built/upgraded
        """

        # At start of game, won't have any factories
        if FACTORY not in self.units:
            return

        # Factories we build should be a function of how many we can afford
        possible_factories = game_state.number_affordable(FACTORY)
        actual_factories = (
            self.DEPRIORITIZE_FACTORY_SP_PERCENT * possible_factories
            if deprioritize
            else self.NORM_FACTORY_SP_PERCENT * possible_factories
        )
        actual_factories_int = math.ceil(actual_factories)

        num = 0  # Counter: Don't allow to exceed actual_factories_int

        # Prioritize upgrading over building
        our_factories = self.units[FACTORY]
        for factory in our_factories:
            if not factory.upgraded:
                if num == actual_factories_int:
                    return

                num += game_state.attempt_upgrade((factory.x, factory.y))

        # Upgraded all possible ones. Now build any possible remaining
        possible_remaining = actual_factories_int - num
        for _ in range(possible_remaining):
            loc = factory_location_helper(game_state)
            if loc is None:
                return  # Impossible to build a factory - probably reached max rows

            game_state.attempt_spawn(FACTORY, loc)

    #####################################################################
    ####################### DEFENSE HELPER FUNCTIONS ####################
    #####################################################################

    def defend_strategically_with_interceptors(self, game_state: GameState):
        """
        Send out interceptors to pass through our weakest region as defense!

        @return: returns cost of interceptors placed
        """

        # Pass interceptors through OUR weakest region
        w_region_id = self.our_defense.weakest_region(
            self.UNIT_ENUM_MAP,
            criteria="UNDEFENDED TILES",
            regions_to_consider=range(4),
        )
        w_region_coords = self.our_defense.regions[w_region_id].coordinates

        # Find where to place Interceptor to pass through 1 of those coords
        interceptor_loc = coordinate_path_location_helper(game_state, w_region_coords)
        if interceptor_loc is not None:
            num_interceptors = math.floor(game_state.number_affordable(INTERCEPTOR))
            OffensiveInterceptorSpam().build_interceptor_spam_single_loc(
                game_state,
                self.UNIT_ENUM_MAP,
                num_interceptors,
                interceptor_loc,
            )
            self.our_attacks[-1].total_cost += num_interceptors



    def reinforce_most_attacked_region(self, game_state: GameState):
        """
        Logic to find and reinforce the region that was attacked most last turn
        @param game_state: Game State
        """

        attacked_region = None
        max_attacks = 0
        for i in range(6):
            if self.regions_attacked[-1][i] > max_attacks:
                max_attacks = self.regions_attacked[-1][i]
                attacked_region = i

        if attacked_region is not None:
            self.our_defense.regions[i].fortify_region_defenses(
                game_state, self.UNIT_ENUM_MAP
            )

    def reinforce_after_scored_on(self, game_state: gamelib.GameState):
        """
        Reinforce scored on section by placing walls at the top of our defense and turrets near the scored on location
        @param game_state: Game State
        """

        for loc, unit_type in set(self.scored_on_locations):
            loc = list(loc)

            # If we got scored on at top-ish edges, add walls there
            if loc[1] > 9:
                for i in range(4):
                    game_state.attempt_spawn(
                        self.UNIT_ENUM_MAP["WALL"],
                        locations=[[i, 13], [27 - i, 13]],
                    )

            # If the unit was a scout, send interceptors to the location next round
            # 3 is the frame_state id for a scout
            if unit_type == 3:
                loc2 = [27 - loc[0], loc[1]]
                self.our_attacks[-1].total_cost += game_state.attempt_spawn(
                    self.UNIT_ENUM_MAP["INTERCEPTOR"], locations=loc2, num=3
                )
                self.our_attacks[-1].total_cost += game_state.attempt_spawn(
                    self.UNIT_ENUM_MAP["INTERCEPTOR"], locations=loc, num=3
                )

            # Place turrets near this location
            self.place_turrets_near_coord(game_state, loc)

    def place_turrets_near_coord(
        self, game_state: gamelib.GameState, coord: (int, int) or [int, int]
    ):
        """
        Places turrets near a given coord
        @param game_state: Game State
        @param coord: (x, y) to place the turrets near
        """

        for potential_turret in game_state.game_map.get_locations_in_range(
            coord, radius=2
        ):
            if game_state.can_spawn(
                self.UNIT_ENUM_MAP["TURRET"], location=potential_turret
            ):
                game_state.attempt_spawn(
                    self.UNIT_ENUM_MAP["TURRET"], locations=potential_turret
                )
                game_state.attempt_upgrade(locations=potential_turret)
                break

        # If we still have lots of resources, place another turret
        if game_state.get_resource(0, 0) >= self.DOUBLE_TURRET_THRESHOLD:
            for potential_turret in game_state.game_map.get_locations_in_range(
                coord, radius=2
            ):
                if game_state.can_spawn(
                    self.UNIT_ENUM_MAP["TURRET"], location=potential_turret
                ):
                    game_state.attempt_spawn(
                        self.UNIT_ENUM_MAP["TURRET"], locations=potential_turret
                    )
                    game_state.attempt_upgrade(locations=potential_turret)

    def defend_against_potential_barrage(self, game_state: gamelib.GameState):
        """
        Defends against a potential barrage of troops by putting interceptors close to the edge
        @param game_state: Game State
        """
        enemy_mp = game_state.get_resource(1, 1)
        interceptors_to_place = min(
            game_state.get_resource(1, 0),
            int(math.floor(self.SCOUT_INTERCEPTOR_COUNTER_COST_RATIO * enemy_mp)),
        )
        # split only in half
        # might also need to add the option to split in fourths if there's enough MP
        left = [4, 9]
        path_to_edge = game_state.find_path_to_edge(left)
        while left[1] > 0 and (
            path_to_edge is None or len(path_to_edge) < self.MIN_PATH_LENGTH
        ):
            left = [left[0] + 1, left[1] - 1]
            path_to_edge = game_state.find_path_to_edge(left)
        placed = game_state.attempt_spawn(
            unit_type=self.UNIT_ENUM_MAP["INTERCEPTOR"],
            locations=left,
            num=int(interceptors_to_place / 2),
        )

        self.our_attacks[-1].total_cost += placed

        right = [23, 9]
        path_to_edge = game_state.find_path_to_edge(right)
        while right[1] > 0 and (
            path_to_edge is None or len(path_to_edge) < self.MIN_PATH_LENGTH
        ):
            right = [right[0] - 1, right[1] - 1]
            path_to_edge = game_state.find_path_to_edge(right)

        self.our_attacks[-1].total_cost += game_state.attempt_spawn(
            unit_type=self.UNIT_ENUM_MAP["INTERCEPTOR"],
            locations=right,
            num=int(interceptors_to_place - placed),
        )
        self.our_attacks[-1].attack_type = "INTERCEPTOR DEFENSE"

    def saving_up_for_barrage(self, game_state: GameState):
        """
        Determines whether or not the opponent is saving up for a barrage strategy
        @param game_state: Game State
        @return: above statement
        """

        return game_state.get_resource(1, 1) > min(
            self.ENEMY_SAVING_FOR_BARRAGE * self.enemy_resource_history[-1][1],
            self.BARRAGE_TURN_SCALING * game_state.turn_number,
        )

    #####################################################################
    ####################### OFFENSE HELPER FUNCTIONS ####################
    #####################################################################

    def execute_attack_strategy(
        self, game_state: GameState, regions_to_consider: [int]
    ):
        """
        Logic for executing the attack strategy
        @todo MAKE THE STRATEGY MORE DYNAMIC
        @param game_state: Game State
        @param regions_to_consider: Which regions to consider
        """

        # PRECOMPUTATIONS FOR LATER LOGIC FLOW:

        # find the weakest region to use in calculations

        gamelib.util.debug_write("BEGINNING ATTACK STRAT PRECOMPUTATIONS")
        t0 = time.time()
        open_region = False
        if any(
            self.their_defense.regions[i].states["TURRET COUNT"] == 0
            for i in regions_to_consider
        ):
            open_region = True
            weakest_region_id = self.their_defense.weakest_region(
                self.UNIT_ENUM_MAP,
                criteria="TURRET COUNT",
                regions_to_consider=regions_to_consider,
            )
        else:
            weakest_region_id = self.their_defense.weakest_region(
                self.UNIT_ENUM_MAP,
                criteria="AVG TILE DMG",
                regions_to_consider=regions_to_consider,
            )

        # finds the boundary of the weakest region
        weakest_region_boundary = list(
            self.their_defense.regions[weakest_region_id].all_boundaries
        )
        # finds all possible paths from starting coordinates
        all_possible_paths = {
            tuple(coord): game_state.find_path_to_edge(coord)
            for coord in self.our_defense.spawn_coordinates
        }
        # Remove all paths with length less than or equal to 3
        to_delete = []
        for coord, path in all_possible_paths.items():
            if path is None or len(path) <= 3:
                to_delete.append(coord)
        [all_possible_paths.pop(coord) for coord in to_delete]
        # All possible starting coordinates
        all_possible_starts = [path[0] for path in all_possible_paths]

        all_possible_paths = list(all_possible_paths.values())

        # whether or not THEY have a concentrated frontal area
        concentrated_frontal_area = demolisher_location_helper(
            game_state, self.UNIT_ENUM_MAP, self.their_defense.units
        )
        gamelib.util.debug_write(
            "ATTACK STRATEGY PRECOMPUTATIONS FINISHED IN: " + str(time.time() - t0)
        )
        # LOGIC FLOW STARTS HERE:

        # if the opponent seems like they're saving up to barrage us
        if (
            self.saving_up_for_barrage(game_state)
            and self.their_attacks[-1].attack_type != "SCOUTS"
        ):
            if (
                any(
                    self.our_defense.regions[i].states["TURRET COUNT"] < 4
                    for i in regions_to_consider
                )
                or game_state.get_resource(1, 1) > self.SCOUT_DANGER_THRESHOLD
            ):
                gamelib.util.debug_write("DEFENDING AGAINST POTENTIAL BARRAGE")
                t0 = time.time()
                self.defend_against_potential_barrage(game_state)
                gamelib.util.debug_write(
                    "PART 1 OF DEFENSE DONE IN: " + str(time.time() - t0)
                )
                self.spawn_units_least_damage_path(
                    game_state,
                    weakest_region_boundary,
                    all_possible_paths,
                    "INTERCEPTOR",
                    game_state.number_affordable(self.UNIT_ENUM_MAP["INTERCEPTOR"]),
                )
                self.our_attacks[-1].attack_type = "INTERCEPTOR DEFENSE"
<<<<<<< HEAD
                gamelib.util.debug_write(
                    "TIME TO FULLY DEFEND AGAINST POTENTIAL BARRAGE: "
                    + str(time.time() - t0)
                )
=======
                self.defend_strategically_with_interceptors(game_state)
                gamelib.util.debug_write("TIME TO FULLY DEFEND AGAINST POTENTIAL BARRAGE: " + str(time.time() - t0))
>>>>>>> 46786807
                return

        # if there's an open region, split demolisher/interceptor
        if open_region:
            gamelib.util.debug_write("DEMOLISHER INTERCEPTOR PAIR")
            t0 = time.time()
            self.demolisher_interceptor_pairs(
                game_state, weakest_region_boundary, all_possible_paths, interceptors=2
            )
            self.our_attacks[-1].attack_type = "DEMOLISHER INTERCEPTOR"
            gamelib.util.debug_write(
                "TIME TO PLACE DEMOLISHERS & INTERCEPTORS: " + str(time.time() - t0)
            )

        if concentrated_frontal_area is not None:
            gamelib.util.debug_write("DEALING WITH CONCENTRATED FRONTAL AREA")
            t0 = time.time()
            # Target that frontal area (row + left/right half)
<<<<<<< HEAD
            self.spam_demolisher_line(game_state, concentrated_frontal_area)
            self.our_attacks[-1].attack_type = "DEMOLISHER LINE"
            gamelib.util.debug_write(
                "TIME FOR DEMOLISHER LINE: " + str(time.time() - t0)
            )
            return
=======
            if self.spam_demolisher_line(game_state, concentrated_frontal_area):
                self.our_attacks[-1].attack_type = "DEMOLISHER LINE"
                gamelib.util.debug_write("TIME FOR DEMOLISHER LINE: " + str(time.time() - t0))
                return
>>>>>>> 46786807

        if game_state.get_resource(1, 0) > 5:
            gamelib.util.debug_write("DEFAULTING TO DEMOLISHER INTERCEPTOR PAIRS")
            t0 = time.time()
            self.demolisher_interceptor_pairs(
                game_state, weakest_region_boundary, all_possible_paths, interceptors=2
            )
            gamelib.util.debug_write(
                "TIME TO PLACE DEM INT PAIRS: " + str(time.time() - t0)
            )
            self.our_attacks[-1].attack_type = "DEMOLISHER INTERCEPTOR"
<<<<<<< HEAD
        else:
            gamelib.util.debug_write("DEFENDING STRATEGICALLY WITH INTERCEPTORS")
            t0 = time.time()
            self.defend_strategically_with_interceptors(game_state)
            gamelib.util.debug_write(
                "DEFENDED STRATEGICALLY WITH INTERCEPTORS IN: " + str(time.time() - t0)
            )
=======

        gamelib.util.debug_write("DEFENDING STRATEGICALLY WITH INTERCEPTORS")
        t0 = time.time()
        self.defend_strategically_with_interceptors(game_state)
        gamelib.util.debug_write("DEFENDED STRATEGICALLY WITH INTERCEPTORS IN: " + str(time.time() - t0))
>>>>>>> 46786807

    def calculate_all_possible_endpoints(self, game_state: gamelib.GameState):
        """
        Calculates all possible endpoints of an enemy's spawn
        @param game_state: Game State
        @return: list of unique endpoints
        """

        endpoints = set()
        for coord in self.their_defense.spawn_coordinates:
            path = game_state.find_path_to_edge(coord)
            if path is not None and path[-1][1] < 13:
                # Path leads to our half of the arena
                endpoints.add(tuple(path[-1]))

        return list(endpoints)

    def resolve_existing_blocks(self, game_state: gamelib.GameState):
        """
        Removes any of our structures that resulted in self-destructs last turn
        @param game_state: Game State
        """

        for coord in self.our_self_destructs:
            if coord[1] > 12:
                # Don't remove front-line defenses
                continue

            left = self.our_defense.grid_unit[coord[0] - 1, coord[1]]
            right = self.our_defense.grid_unit[coord[0] + 1, coord[1]]
            if left is not None:
                game_state.attempt_remove(locations=[left.x, left.y])
            if right is not None:
                game_state.attempt_remove(locations=[right.x, right.y])

        # Reset our self_destructs
        self.our_self_destructs = set()

    def spam_demolisher_line(self, game_state, concentrated_frontal_area):
        """
        Spams a line of demolishers
        @param game_state: Game State
        @param concentrated_frontal_area: Concentrated Frontal Area object
        """
        # Target that frontal area (row + left/right half)

        y_coord = concentrated_frontal_area[0]
        x_half = concentrated_frontal_area[1]  # If True, LEFT, else RIGHT

        # Place demolishers such that they are JUST far enough to target y_coord
        # Demolishers range is 4.5
        if x_half:
            # Concentration on LEFT HALF
            wall_x_coord = 13 - (y_coord - 3)
            wall_y_coord = y_coord - 3
            length = wall_y_coord
            demolisher_x_coord = wall_x_coord + 1
            demolisher_y_coord = wall_y_coord - 1
        else:
            # Concentration on RIGHT HALF
            wall_x_coord = 27 - (13 - (y_coord - 3))
            wall_y_coord = y_coord - 3
            length = 18
            demolisher_x_coord = wall_x_coord - 1
            demolisher_y_coord = wall_y_coord - 1

        num_demolishers = math.floor(game_state.number_affordable(DEMOLISHER))
        if game_state.game_map[demolisher_x_coord, demolisher_y_coord]:
            game_state.attempt_remove([demolisher_x_coord, demolisher_y_coord])
            return False
        gamelib.util.debug_write("TRYING TO PLACE DEMOLISHERS AT: " + str([demolisher_x_coord, demolisher_y_coord]))
        OffensiveDemolisherLine().build_demolisher_line(
            game_state,
            self.UNIT_ENUM_MAP,
            num_demolishers,
            length,
            [wall_x_coord, wall_y_coord],
            [demolisher_x_coord, demolisher_y_coord],
            x_half,
        )
        self.our_attacks[-1].total_cost += 3 * num_demolishers
        self.our_attacks[-1].attack_type = "DEMOLISHER LINE"
        return True

    def demolisher_interceptor_pairs(self, game_state, boundary, paths, interceptors=2):
        """
        Function to build a pair of demolishers/interceptors on the same coordinate
        @param game_state: Game State
        @param boundary: Boundary of the region we want to enter
        @param paths: all possible paths to consider
        @param interceptors: quantity of interceptors to demolishers
        """

        pairs = int(game_state.get_resource(1, 0) / (3 + interceptors))
        if pairs < 1:
            return
        gamelib.util.debug_write("CALCULATING LEAST DAMAGE PATH")
        t0 = time.time()
        loc = self.spawn_units_least_damage_path(
            game_state, boundary, paths, "DEMOLISHER", pairs
        )
        gamelib.util.debug_write("CALCULATED IN: " + str(time.time() - t0))
        if loc is None:
            return
        spawned = game_state.attempt_spawn(
            self.UNIT_ENUM_MAP["INTERCEPTOR"], locations=loc, num=(2 * pairs)
        )
        self.our_attacks[-1].total_cost += spawned

    def spawn_units_least_damage_path(
        self,
        game_state: GameState,
        region_boundary,
        possible_paths,
        unit_type: str,
        num: int,
    ):
        """
        Finds best location to spawn units and spawns them
        @param game_state: Game State
        @param region_boundary: boundary of the region we want
        @param possible_paths: all the paths to consider
        @param unit_type: unit type from self.UNIT_ENUM_MAP
        @param num: number of units
        @return: Best location to spawn (none if none exist)
        """
        if num < 1:
            return None
        # From all possible paths, find the one with least theoretical damage to our units
        viable_paths = find_paths_through_coordinates(
            paths=possible_paths, desired_coordinates=region_boundary
        )
        best_path, dmg = self.least_damage_path(game_state, viable_paths)

        if best_path is not None:
            # places interceptors on best possible location
            spawned = game_state.attempt_spawn(
                self.UNIT_ENUM_MAP[unit_type], locations=best_path[0], num=num
            )
            if spawned != 0:
                if unit_type == "DEMOLISHER":
                    self.our_attacks[-1].total_cost += 3 * spawned
                else:
                    self.our_attacks[-1].total_cost += spawned
            return best_path[0]
        else:
            None

    def least_damage_path(
        self, game_state: gamelib.GameState, paths: list
    ) -> (list, int):
        """
        Finds path that takes the least damage among the paths passed in
        @param game_state: Game State
        @param paths: list of potential paths
        @return: path that takes the least amount of damage, damage taken on the path
        """

        least_damage = 100000000000
        if not paths:
            return None, least_damage

        best_path = paths[0]
        for path in paths:
            damage = 0
            for path_location in path:
                # Get number of enemy turrets that can attack each location and multiply by turret damage
                damage += (
                    len(game_state.get_attackers(path_location, 0))
                    * gamelib.GameUnit(TURRET, game_state.config).damage_i
                )

            if damage < least_damage:
                best_path = path
                least_damage = damage

        return best_path, least_damage

    #####################################################################
    ########## HARD-CODED FUNCTIONS FOR THE FIRST FEW ROUNDS ############
    #####################################################################

    def starting_strategy(self, game_state: GameState):
        """Wrapper for executing a strategy for the first 3 rounds of the game.

        Args:
            game_state (GameState): The current GameState object
        """

        if game_state.turn_number == 0:
            self.first_round(game_state)
        elif game_state.turn_number == 1:
            self.second_round(game_state)
        elif game_state.turn_number == 2:
            self.third_round(game_state)

    def first_round(self, game_state: GameState):
        """Hard-coded moves for the first turn. Check Miro for what this results in.

        Args:
            game_state (GameState): The current GameState object
        """

        # 2 Walls on top edges
        game_state.attempt_spawn(WALL, [[0, 13], [27, 13]])

        # 4 Turrets
        game_state.attempt_spawn(TURRET, [[3, 12], [7, 9], [24, 12], [20, 9], [11, 12]])

        # 1 Factory and upgrade it
        game_state.attempt_spawn(FACTORY, [13, 1])
        game_state.attempt_upgrade([13, 1])

        # 5 Interceptors on defense
        attack_cost = 0
        attack_cost += game_state.attempt_spawn(INTERCEPTOR, [9, 4], num=3)
        attack_cost += game_state.attempt_spawn(INTERCEPTOR, [16, 2], num=2)

        self.our_attacks[-1].total_cost = attack_cost
        self.our_attacks[-1].attack_type = "INTERCEPTOR DEFENSE"

    def second_round(self, game_state: GameState):
        """Hard-coded moves for the second turn. Check Miro for what this results in.

        Args:
            game_state (GameState): The current GameState object
        """

        # Place final turret
        game_state.attempt_spawn(TURRET, [16, 12])
        # Save rest of SP for next round to buy Factory

        # 6 Interceptors on defense
        attack_cost = 0
        attack_cost += game_state.attempt_spawn(INTERCEPTOR, [10, 3], num=3)
        attack_cost += game_state.attempt_spawn(INTERCEPTOR, [17, 3], num=3)

        self.our_attacks[-1].total_cost = attack_cost
        self.our_attacks[-1].attack_type = "INTERCEPTOR DEFENSE"

    def third_round(self, game_state: GameState):
        """Hard-coded moves for the third turn. Check Miro for what this results in.

        Args:
            game_state (GameState): The current GameState object
        """

        # Build 2nd Factory
        game_state.attempt_spawn(FACTORY, [14, 1])
        # Save rest of SP

        # Build wall in front of every turret
        our_turrets = self.units[TURRET]
        for turret in our_turrets:
            wall_loc = (turret.x, turret.y + 1)
            game_state.attempt_spawn(WALL, wall_loc)

        # 6 Interceptors on defense
        attack_cost = 0
        attack_cost += game_state.attempt_spawn(INTERCEPTOR, [10, 3], num=3)
        attack_cost += game_state.attempt_spawn(INTERCEPTOR, [17, 3], num=3)

        self.our_attacks[-1].total_cost = attack_cost
        self.our_attacks[-1].attack_type = "INTERCEPTOR DEFENSE"


if __name__ == "__main__":
    algo = AlgoStrategy()
    algo.start()<|MERGE_RESOLUTION|>--- conflicted
+++ resolved
@@ -431,8 +431,6 @@
                 interceptor_loc,
             )
             self.our_attacks[-1].total_cost += num_interceptors
-
-
 
     def reinforce_most_attacked_region(self, game_state: GameState):
         """
@@ -664,15 +662,10 @@
                     game_state.number_affordable(self.UNIT_ENUM_MAP["INTERCEPTOR"]),
                 )
                 self.our_attacks[-1].attack_type = "INTERCEPTOR DEFENSE"
-<<<<<<< HEAD
                 gamelib.util.debug_write(
                     "TIME TO FULLY DEFEND AGAINST POTENTIAL BARRAGE: "
                     + str(time.time() - t0)
                 )
-=======
-                self.defend_strategically_with_interceptors(game_state)
-                gamelib.util.debug_write("TIME TO FULLY DEFEND AGAINST POTENTIAL BARRAGE: " + str(time.time() - t0))
->>>>>>> 46786807
                 return
 
         # if there's an open region, split demolisher/interceptor
@@ -691,19 +684,12 @@
             gamelib.util.debug_write("DEALING WITH CONCENTRATED FRONTAL AREA")
             t0 = time.time()
             # Target that frontal area (row + left/right half)
-<<<<<<< HEAD
-            self.spam_demolisher_line(game_state, concentrated_frontal_area)
-            self.our_attacks[-1].attack_type = "DEMOLISHER LINE"
-            gamelib.util.debug_write(
-                "TIME FOR DEMOLISHER LINE: " + str(time.time() - t0)
-            )
-            return
-=======
             if self.spam_demolisher_line(game_state, concentrated_frontal_area):
                 self.our_attacks[-1].attack_type = "DEMOLISHER LINE"
-                gamelib.util.debug_write("TIME FOR DEMOLISHER LINE: " + str(time.time() - t0))
+                gamelib.util.debug_write(
+                    "TIME FOR DEMOLISHER LINE: " + str(time.time() - t0)
+                )
                 return
->>>>>>> 46786807
 
         if game_state.get_resource(1, 0) > 5:
             gamelib.util.debug_write("DEFAULTING TO DEMOLISHER INTERCEPTOR PAIRS")
@@ -715,21 +701,13 @@
                 "TIME TO PLACE DEM INT PAIRS: " + str(time.time() - t0)
             )
             self.our_attacks[-1].attack_type = "DEMOLISHER INTERCEPTOR"
-<<<<<<< HEAD
-        else:
-            gamelib.util.debug_write("DEFENDING STRATEGICALLY WITH INTERCEPTORS")
-            t0 = time.time()
-            self.defend_strategically_with_interceptors(game_state)
-            gamelib.util.debug_write(
-                "DEFENDED STRATEGICALLY WITH INTERCEPTORS IN: " + str(time.time() - t0)
-            )
-=======
 
         gamelib.util.debug_write("DEFENDING STRATEGICALLY WITH INTERCEPTORS")
         t0 = time.time()
         self.defend_strategically_with_interceptors(game_state)
-        gamelib.util.debug_write("DEFENDED STRATEGICALLY WITH INTERCEPTORS IN: " + str(time.time() - t0))
->>>>>>> 46786807
+        gamelib.util.debug_write(
+            "DEFENDED STRATEGICALLY WITH INTERCEPTORS IN: " + str(time.time() - t0)
+        )
 
     def calculate_all_possible_endpoints(self, game_state: gamelib.GameState):
         """
@@ -800,7 +778,10 @@
         if game_state.game_map[demolisher_x_coord, demolisher_y_coord]:
             game_state.attempt_remove([demolisher_x_coord, demolisher_y_coord])
             return False
-        gamelib.util.debug_write("TRYING TO PLACE DEMOLISHERS AT: " + str([demolisher_x_coord, demolisher_y_coord]))
+        gamelib.util.debug_write(
+            "TRYING TO PLACE DEMOLISHERS AT: "
+            + str([demolisher_x_coord, demolisher_y_coord])
+        )
         OffensiveDemolisherLine().build_demolisher_line(
             game_state,
             self.UNIT_ENUM_MAP,

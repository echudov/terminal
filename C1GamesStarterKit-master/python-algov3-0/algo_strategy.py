--- conflicted
+++ resolved
@@ -595,16 +595,9 @@
         @param game_state: Game State
         @param regions_to_consider: Which regions to consider
         """
-<<<<<<< HEAD
         last_two_ours = self.our_attacks[-3:-1]
         gamelib.util.debug_write([str(atk) for atk in last_two_ours])
         atk_types = [attack.attack_type for attack in last_two_ours]
-=======
-
-        last_three = self.our_attacks[-4:-1]
-        gamelib.util.debug_write([str(atk) for atk in last_three])
-        atk_types = [attack.attack_type for attack in last_three]
->>>>>>> 7c98d78f
         repeated_attack = None
         if all(atk_type == atk_types[0] for atk_type in atk_types):
             repeated_attack = atk_types[0]
@@ -617,7 +610,6 @@
         else:
             last_successful = False
 
-<<<<<<< HEAD
         last_two_theirs = self.our_attacks[-3:-1]
         gamelib.util.debug_write([str(atk) for atk in last_two_theirs])
         atk_types = [attack.attack_type for attack in last_two_theirs]
@@ -625,16 +617,12 @@
         if all(atk_type == atk_types[0] for atk_type in atk_types):
             their_repeated_attack = atk_types[0]
 
-        gamelib.util.debug_write("REPEATED ATTACK: " + str(repeated_attack) + "; Last SUCCESSFUL: " + str(last_successful))
-        # PRECOMPUTATIONS FOR LATER LOGIC FLOW:
-=======
         gamelib.util.debug_write(
             "REPEATED ATTACK: "
             + str(repeated_attack)
             + "; Last SUCCESSFUL: "
             + str(last_successful)
         )
->>>>>>> 7c98d78f
 
         # PRECOMPUTATIONS FOR LATER LOGIC FLOW:
 
@@ -643,11 +631,7 @@
         t0 = time.time()
         open_region = False
         if any(
-<<<<<<< HEAD
-            self.their_defense.regions[i].states["TURRET COUNT"] <= game_state.turn_number / self.ROUNDS_PER_TURRET
-=======
-            self.their_defense.regions[i].states["TURRET COUNT"] <= 2
->>>>>>> 7c98d78f
+            self.their_defense.regions[i].states["TURRET COUNT"] <= 1 + (game_state.turn_number / self.ROUNDS_PER_TURRET)
             for i in regions_to_consider
         ):
             open_region = True

from typing import List, Any

import gamelib
import random
import math
import warnings
from sys import maxsize
import json
import time

from attack import Attack

from gamelib.game_state import GameState
from gamelib.game_map import GameMap
from gamelib.unit import GameUnit

from offensive_building_functions import (
    OffensiveInterceptorSpam,
    OffensiveDemolisherLine,
)

from defensive_building_functions import (
    DefensiveWallStrat,
    DefensiveTurretWallStrat,
)

from building_function_helper import (
    factory_location_helper,
    demolisher_location_helper,
    coordinate_path_location_helper,
    find_paths_through_coordinates,
)

from defense import Defense
from region import Region

from meta_info_util import (
    are_losing,
    health_differential,
    resource_differential,
    get_structure_objects,
    get_structure_dict,
    compute_factory_impact_differential,
)


"""
Most of the algo code you write will be in this file unless you create new
modules yourself. Start by modifying the 'on_turn' function.

Advanced strategy tips: 

  - You can analyze action frames by modifying on_action_frame function

  - The GameState.map object can be manually manipulated to create hypothetical 
  board states. Though, we recommended making a copy of the map to preserve 
  the actual current map state.
"""


class AlgoStrategy(gamelib.AlgoCore):
    # CONSTANTS

    # SP fraction dedicated to factories during normal times
    NORM_FACTORY_SP_PERCENT = 0.5
    # SP fraction dedicated to factories during bad times
    DEPRIORITIZE_FACTORY_SP_PERCENT = 0.3
    # Enforced to not choose a spawn loc resulting in too short of a path
    MIN_PATH_LENGTH = 5
    # If breached, SP minumum threshold to place a second turret
    DOUBLE_TURRET_THRESHOLD = 10
    # Min threshold to assume enemy is saving for a barrage as ratio of MP (lastturn/thisturn)
    ENEMY_SAVING_FOR_BARRAGE = 1.5  # eg. 1.5 is 150%
    # Testing arbitrary scaling number for when they have too much MP to know what to do with
    BARRAGE_TURN_SCALING = 1.3  # In later turns, start to get more MP
    # How much of the enemy's scout cost to spend on interceptors
    SCOUT_INTERCEPTOR_COUNTER_COST_RATIO = 0.5
    # Turn to consider the back region as a weak region
    BACK_REGION_CONSIDERATION = 12
    # Threshold past which scouts are dangerous
    SCOUT_DANGER_THRESHOLD = 20
    # ABSOLUTE TURRET MAX
    REGION_TURRET_MAX_ABS = 9
    # EQUIVALENCE FOR TURRET TO SCOUT
    TURRET_TO_SCOUT_RATIO = 5
    # THRESHOLD FOR EVALUATING IF AN ATTACK IS GOOD QUALITY
    ATTACK_QUALITY_THRESHOLD = 50

    def __init__(self):
        super().__init__()
        # OUR INITIAL SETUP BELOW
        self.health_diff = 0
        self.scored_on_locations = []
        self.enemy_units = {}
        self.units = {}  # Dict mapping unit type to unit objects
        self.regions_attacked = [{i: 0 for i in range(6)}]
        self.our_attacks = []
        self.their_attacks = []
        self.our_self_destructs = set()
        self.their_self_destructs = set()
        self.enemy_resource_history = []
        seed = random.randrange(maxsize)
        random.seed(seed)
        gamelib.debug_write("Random seed: {}".format(seed))

    def on_game_start(self, config):
        """
        Read in config and perform any initial setup here
        """
        gamelib.debug_write("Configuring your custom algo strategy...")
        self.config = config
        global WALL, FACTORY, TURRET, SCOUT, DEMOLISHER, INTERCEPTOR, MP, SP
        WALL = config["unitInformation"][0]["shorthand"]
        FACTORY = config["unitInformation"][1]["shorthand"]
        TURRET = config["unitInformation"][2]["shorthand"]
        SCOUT = config["unitInformation"][3]["shorthand"]
        DEMOLISHER = config["unitInformation"][4]["shorthand"]
        INTERCEPTOR = config["unitInformation"][5]["shorthand"]
        MP = 1
        SP = 0

        # Maps name as str to its actual enum - Used anywhere involving Units
        self.UNIT_ENUM_MAP = {
            "WALL": WALL,
            "FACTORY": FACTORY,
            "TURRET": TURRET,
            "SCOUT": SCOUT,
            "DEMOLISHER": DEMOLISHER,
            "INTERCEPTOR": INTERCEPTOR,
        }

        self.our_defense = Defense(self.UNIT_ENUM_MAP, 0)
        self.their_defense = Defense(self.UNIT_ENUM_MAP, 1)

    def on_turn(self, turn_state):
        """
        This function is called every turn with the game state wrapper as
        an argument. The wrapper stores the state of the arena and has methods
        for querying its state, allocating your current resources as planned
        unit deployments, and transmitting your intended deployments to the
        game engine.
        """

        game_state = gamelib.GameState(self.config, turn_state)
        gamelib.debug_write(
            "Performing turn {} of your custom algo strategy".format(
                game_state.turn_number
            )
        )
        # Comment or remove this line to enable warnings.
        game_state.suppress_warnings(True)

        # OUR TURN-DECISION-MAKING HERE
        # Refresh meta-info
        self.health_diff = health_differential(game_state)
        self.enemy_resource_history.append(
            (game_state.get_resource(0, 1), game_state.get_resource(1, 1))
        )
        # Updating internal Defense values
        self.our_defense.update_defense(self.UNIT_ENUM_MAP, game_state)
        self.their_defense.update_defense(self.UNIT_ENUM_MAP, game_state)

        # Refresh units list for both players
        self.units = self.our_defense.units
        self.enemy_units = self.their_defense.units

        # Refresh scored on locations, enemy unit breaches, attacks, & self-destructs
        if game_state.turn_number >= 1:
            self.regions_attacked.append({i: 0 for i in range(6)})
            self.on_action_frame(turn_state)
            gamelib.util.debug_write("OUR LAST ATTACK: " + str(self.our_attacks[-1]))
            gamelib.util.debug_write(
                "THEIR LAST ATTACK: " + str(self.their_attacks[-1])
            )

        # Initialize attack tracking for this turn
        self.their_attacks.append(Attack(player_id=1, attack_type="OPPONENT", cost=0))
        self.our_attacks.append(Attack(player_id=0, attack_type=None, cost=0))

        # Perform moves - MAIN ENTRY POINT
        self.choose_and_execute_strategy(game_state, turn_state)
        # Reset scored_on_locations
        self.scored_on_locations = []

        game_state.submit_turn()  # Must be called at the end

    #####################################################################
    ####################### OUR ALGO FUNCTIONS ##########################
    #####################################################################

    def on_action_frame(self, turn_string: str):
        """
        This is the action frame of the game. This function could be called
        hundreds of times per turn and could slow the algo down so avoid putting slow code here.
        Processing the action frames is complicated so we only suggest it if you have time and experience.
        Full doc on format of a game frame at in json-docs.html in the root of the Starterkit.

        This sets our regions_attacked and scored_on_locations lists
        """

        state = json.loads(turn_string)
        events = state["events"]

        # if the turn is in deploy phase
        if state["turnInfo"] == 0:
            scouts = state["p2Units"][3]
            demolishers = state["p2Units"][4]
            interceptors = state["p2Units"][5]
            if scouts > 0 and demolishers == 0 and interceptors == 0:
                # They are doing a SCOUT barrage
                self.their_attacks[-1].attack_type = "SCOUT"

            self.their_attacks[-1].total_cost += 1 * scouts  # num scouts on board
            self.their_attacks[-1].total_cost += 3 * demolishers  # num dems on board
            self.their_attacks[-1].total_cost += 1 * interceptors

        # Record which regions got attacked (had enemy units inside)
        p2units = state["p2Units"]
        for unit_num in range(3, 6):
            unit_list = p2units[unit_num]
            for unit in unit_list:
                if unit[1] < 14:
                    region = self.our_defense.get_region((unit[0], unit[1]))
                    if region != -1:
                        self.regions_attacked[-1][region] += 1

        # Record locations we got scored on
        breaches = events["breach"]
        for breach in breaches:
            location = breach[0]
            unit_owner_self = True if breach[4] == 1 else False
            # When parsing the frame data directly,
            unit_type = breach[2]
            # 1 is integer for yourself, 2 is opponent (StarterKit code uses 0, 1 as player_index instead)
            if not unit_owner_self:
                # gamelib.debug_write("Got scored on at: {}".format(location))
                self.scored_on_locations.append((tuple(location), unit_type))
                # gamelib.debug_write("All locations: {}".format(self.scored_on_locations))
                self.their_attacks[-1].breaches.append((tuple(location), unit_type))
            else:
                self.our_attacks[-1].breaches.append((tuple(location), unit_type))

        # Record attack successes (both ours and enemy's)
        attacks = events["attack"]
        for atk in attacks:
            unit_owner = atk[6]
            unit_attacked = atk[5]
            dmg = atk[2]
            if unit_attacked == 0 or unit_attacked == 1 or unit_attacked == 2:
                if unit_owner == 1:
                    self.our_attacks[-1].damage_dealt_to_defense += dmg
                else:
                    self.their_attacks[-1].damage_dealt_to_defense += dmg
            else:
                if unit_owner == 1:
                    self.our_attacks[-1].damage_dealt_to_troops += dmg
                else:
                    self.their_attacks[-1].damage_dealt_to_troops += dmg

        # record self destructs
        self_destructs = events["selfDestruct"]
        for sd in self_destructs:
            unit_owner = sd[5]
            damage = sd[2]
            loc = sd[0]
            if unit_owner == 1:
                self.our_attacks[-1].self_destructs.append((loc, damage))
                self.our_self_destructs.add(tuple(loc))
                self.our_attacks[-1].damage_dealt_to_defense += damage
            else:
                self.their_attacks[-1].self_destructs.append((loc, damage))
                self.their_self_destructs.add(tuple(loc))
                self.their_attacks[-1].damage_dealt_to_defense += damage

    def choose_and_execute_strategy(self, game_state: GameState, turn_state: str):
        """Wrapper to choose and execute a strategy based on the game state.

        Args:
            game_state (GameState): The current GameState object
            turn_state (str): Turn state (for frame analysis)
        """

        # For the first 3 turns, just get set up (hard-coded functions)
        if game_state.turn_number < 3:
            self.starting_strategy(game_state)
            return

        if len(self.scored_on_locations) == 0:
            # BASE CASE (NORMAL)

            # Keep upgrading/building factories (max 50% of SP)
            gamelib.debug_write("RESOLVING FACTORY IMPACT DIFF")
            t0 = time.time()
            self.resolve_factory_impact_diff(game_state)
            gamelib.util.debug_write(
                "FACTORY IMPACT DIFF RESOLVED IN: " + str(time.time() - t0)
            )

            # Fortify regions that enemy units breached the most
            gamelib.debug_write("REINFORCING MOST ATTACKED REGION")
            t0 = time.time()
            self.reinforce_most_attacked_region(game_state)
            gamelib.util.debug_write(
                "REINFORCED MOST ATTACK REGION IN: " + str(time.time() - t0)
            )

            # Deal with any structures blocking our units last turn
            gamelib.util.debug_write("RESOLVING BLOCKADES")
            t0 = time.time()
            self.resolve_existing_blocks(game_state)
            gamelib.util.debug_write("BLOCKADES RESOLVED IN: " + str(time.time() - t0))

            # If two or fewer reachable locations for enemy, assume they will bombard us
            # Protect ourselves by placing turrets near that edge
            gamelib.util.debug_write("CALCULATING ENDPOINTS")
            t0 = time.time()
            possible_enemy_endpoints = self.calculate_all_possible_endpoints(game_state)
            if len(possible_enemy_endpoints) <= 2:
                for endpoint in possible_enemy_endpoints:
                    self.place_turrets_near_coord(game_state, endpoint)
            gamelib.util.debug_write(
                "ENDPOINTS CALCULATED IN: " + str(time.time() - t0)
            )
            # General defense fortification
            # TODO- Still need this?
            t0 = time.time()
            gamelib.util.debug_write("FORTIFYING DEFENSES")
            self.our_defense.fortify_defenses(game_state, self.UNIT_ENUM_MAP)
            gamelib.util.debug_write("DEFENSES FORTIFIED IN: " + str(time.time() - t0))
            # ATTACKS BELOW THIS LINE

            # Which regions should we consider?
            if game_state.turn_number > self.BACK_REGION_CONSIDERATION:
                regions_to_consider = [0, 1, 2, 3, 5]
            else:
                regions_to_consider = [0, 1, 2, 3]
            gamelib.util.debug_write("EXECUTING ATTACK STRATEGY")
            t0 = time.time()
            self.execute_attack_strategy(game_state, regions_to_consider)
            gamelib.util.debug_write(
                "ATTACK STRATEGY EXECUTED IN: " + str(time.time() - t0)
            )
        else:
            # EMERGENCY CASE - We got scored on - Fortify immediately
            t0 = time.time()
            gamelib.util.debug_write("EMERGENCY FORTIFICATIONS STARTING")
            # Reinforce scored on locations
            self.reinforce_after_scored_on(game_state)

            # Factory Impact Diff deprioritized
            self.resolve_factory_impact_diff(game_state, deprioritize=True)

            # General defense fortification
            # TODO- Still need this?
            self.our_defense.fortify_defenses(game_state, self.UNIT_ENUM_MAP)

            # Send interceptors through our weakest regions
            self.defend_strategically_with_interceptors(game_state)
            gamelib.util.debug_write(
                "FINISHED EMERGENCY FORTIFICATIONS IN: " + str(time.time() - t0)
            )
            # WE DON'T SPEND ANY MP ON ATTACKS - ONLY DEFENSE

    def resolve_factory_impact_diff(
        self, game_state: GameState, deprioritize: bool = False
    ):
        """Evaluated the current Factory Impact Differential and accordingly builds/upgrades factories (max 50% of SP). Prioritizes UPGRADING over building!

        Args:
            game_state (GameState): The current GameState object
            deprioritize (bool): Whether we should deprioritize building/upgrading factories. If True, will build/upgrade maximum 30% of SP

        Returns:
            num_improved (int): The number of factories built/upgraded
        """

        # At start of game, won't have any factories
        if FACTORY not in self.units:
            return

        # Factories we build should be a function of how many we can afford
        possible_factories = game_state.number_affordable(FACTORY)
        actual_factories = (
            self.DEPRIORITIZE_FACTORY_SP_PERCENT * possible_factories
            if deprioritize
            else self.NORM_FACTORY_SP_PERCENT * possible_factories
        )
        actual_factories_int = math.ceil(actual_factories)

        num = 0  # Counter: Don't allow to exceed actual_factories_int

        # Prioritize upgrading over building
        our_factories = self.units[FACTORY]
        for factory in our_factories:
            if not factory.upgraded:
                if num == actual_factories_int:
                    return

                num += game_state.attempt_upgrade((factory.x, factory.y))

        # Upgraded all possible ones. Now build any possible remaining
        possible_remaining = actual_factories_int - num
        for _ in range(possible_remaining):
            loc = factory_location_helper(game_state)
            if loc is None:
                return  # Impossible to build a factory - probably reached max rows

            game_state.attempt_spawn(FACTORY, loc)

    #####################################################################
    ####################### DEFENSE HELPER FUNCTIONS ####################
    #####################################################################

    def defend_strategically_with_interceptors(self, game_state: GameState):
        """
        Send out interceptors to pass through our weakest region as defense!

        @return: returns cost of interceptors placed
        """

        # Pass interceptors through OUR weakest region
        w_region_id = self.our_defense.weakest_region(
            self.UNIT_ENUM_MAP,
            criteria="UNDEFENDED TILES",
            regions_to_consider=range(4),
        )
        w_region_coords = self.our_defense.regions[w_region_id].coordinates

        # Find where to place Interceptor to pass through 1 of those coords
        interceptor_loc = coordinate_path_location_helper(game_state, w_region_coords)
        if interceptor_loc is not None:
            num_interceptors = math.floor(game_state.number_affordable(INTERCEPTOR))
            OffensiveInterceptorSpam().build_interceptor_spam_single_loc(
                game_state,
                self.UNIT_ENUM_MAP,
                num_interceptors,
                interceptor_loc,
            )
            self.our_attacks[-1].total_cost += num_interceptors

    def reinforce_most_attacked_region(self, game_state: GameState):
        """
        Logic to find and reinforce the region that was attacked most last turn
        @param game_state: Game State
        """

        attacked_region = None
        max_attacks = 0
        for i in range(6):
            if self.regions_attacked[-1][i] > max_attacks:
                max_attacks = self.regions_attacked[-1][i]
                attacked_region = i

        if attacked_region is not None:
            self.our_defense.regions[i].fortify_region_defenses(
                game_state, self.UNIT_ENUM_MAP
            )

    def reinforce_after_scored_on(self, game_state: gamelib.GameState):
        """
        Reinforce scored on section by placing walls at the top of our defense and turrets near the scored on location
        @param game_state: Game State
        """

        for loc, unit_type in set(self.scored_on_locations):
            loc = list(loc)

            # If we got scored on at top-ish edges, add walls there
            if loc[1] > 9:
                for i in range(4):
                    game_state.attempt_spawn(
                        self.UNIT_ENUM_MAP["WALL"],
                        locations=[[i, 13], [27 - i, 13]],
                    )

            # If the unit was a scout, send interceptors to the location next round
            # 3 is the frame_state id for a scout
            if unit_type == 3:
                loc2 = [27 - loc[0], loc[1]]
                self.our_attacks[-1].total_cost += game_state.attempt_spawn(
                    self.UNIT_ENUM_MAP["INTERCEPTOR"], locations=loc2, num=3
                )
                self.our_attacks[-1].total_cost += game_state.attempt_spawn(
                    self.UNIT_ENUM_MAP["INTERCEPTOR"], locations=loc, num=3
                )

            # Place turrets near this location
            self.place_turrets_near_coord(game_state, loc)

    def place_turrets_near_coord(
        self, game_state: gamelib.GameState, coord: (int, int) or [int, int]
    ):
        """
        Places turrets near a given coord
        @param game_state: Game State
        @param coord: (x, y) to place the turrets near
        """
        region = self.our_defense.get_region(coord)
        if len(self.our_defense.regions[region].units[self.UNIT_ENUM_MAP["TURRET"]]) > self.REGION_TURRET_MAX_ABS:
            return
        for potential_turret in game_state.game_map.get_locations_in_range(
            coord, radius=2
        ):
            if game_state.can_spawn(
                self.UNIT_ENUM_MAP["TURRET"], location=potential_turret
            ):
                game_state.attempt_spawn(
                    self.UNIT_ENUM_MAP["TURRET"], locations=potential_turret
                )
                game_state.attempt_upgrade(locations=potential_turret)
                break

        # If we still have lots of resources, place another turret
        if game_state.get_resource(0, 0) >= self.DOUBLE_TURRET_THRESHOLD:
            for potential_turret in game_state.game_map.get_locations_in_range(
                coord, radius=2
            ):
                if game_state.can_spawn(
                    self.UNIT_ENUM_MAP["TURRET"], location=potential_turret
                ):
                    game_state.attempt_spawn(
                        self.UNIT_ENUM_MAP["TURRET"], locations=potential_turret
                    )
                    game_state.attempt_upgrade(locations=potential_turret)

    def defend_against_potential_barrage(self, game_state: gamelib.GameState):
        """
        Defends against a potential barrage of troops by putting interceptors close to the edge
        @param game_state: Game State
        """
        enemy_mp = game_state.get_resource(1, 1)
        interceptors_to_place = min(
            game_state.get_resource(1, 0),
            int(math.floor(self.SCOUT_INTERCEPTOR_COUNTER_COST_RATIO * enemy_mp)),
        )
        # split only in half
        # might also need to add the option to split in fourths if there's enough MP
        left = [4, 9]
        path_to_edge = game_state.find_path_to_edge(left)
        while left[1] > 0 and (
            path_to_edge is None or len(path_to_edge) < self.MIN_PATH_LENGTH
        ):
            left = [left[0] + 1, left[1] - 1]
            path_to_edge = game_state.find_path_to_edge(left)
        placed = game_state.attempt_spawn(
            unit_type=self.UNIT_ENUM_MAP["INTERCEPTOR"],
            locations=left,
            num=int(interceptors_to_place / 2),
        )

        self.our_attacks[-1].total_cost += placed

        right = [23, 9]
        path_to_edge = game_state.find_path_to_edge(right)
        while right[1] > 0 and (
            path_to_edge is None or len(path_to_edge) < self.MIN_PATH_LENGTH
        ):
            right = [right[0] - 1, right[1] - 1]
            path_to_edge = game_state.find_path_to_edge(right)

        self.our_attacks[-1].total_cost += game_state.attempt_spawn(
            unit_type=self.UNIT_ENUM_MAP["INTERCEPTOR"],
            locations=right,
            num=int(interceptors_to_place - placed),
        )
        self.our_attacks[-1].attack_type = "INTERCEPTOR DEFENSE"

    def saving_up_for_barrage(self, game_state: GameState):
        """
        Determines whether or not the opponent is saving up for a barrage strategy
        @param game_state: Game State
        @return: above statement
        """

        return game_state.get_resource(1, 1) > min(
            self.ENEMY_SAVING_FOR_BARRAGE * self.enemy_resource_history[-1][1],
            self.BARRAGE_TURN_SCALING * game_state.turn_number,
        )

    #####################################################################
    ####################### OFFENSE HELPER FUNCTIONS ####################
    #####################################################################

    def execute_attack_strategy(
        self, game_state: GameState, regions_to_consider: [int]
    ):
        """
        Logic for executing the attack strategy
        @todo MAKE THE STRATEGY MORE DYNAMIC
        @param game_state: Game State
        @param regions_to_consider: Which regions to consider
        """
        last_three = self.our_attacks[-4:-1]
        gamelib.util.debug_write([str(atk) for atk in last_three])
        atk_types = [attack.attack_type for attack in last_three]
        repeated_attack = None
        if all(atk_type == atk_types[0] for atk_type in atk_types):
            repeated_attack = atk_types[0]

        if len(self.our_attacks[-1].breaches) or self.our_attacks[-1].damage_per_point() > self.ATTACK_QUALITY_THRESHOLD:
            last_successful = True
        else:
            last_successful = False

        gamelib.util.debug_write("REPEATED ATTACK: " + str(repeated_attack) + "; Last SUCCESSFUL: " + str(last_successful))
        # PRECOMPUTATIONS FOR LATER LOGIC FLOW:

        # find the weakest region to use in calculations

        gamelib.util.debug_write("BEGINNING ATTACK STRAT PRECOMPUTATIONS")
        t0 = time.time()
        open_region = False
        if any(
            self.their_defense.regions[i].states["TURRET COUNT"] == 0
            for i in regions_to_consider
        ):
            open_region = True
            weakest_region_id = self.their_defense.weakest_region(
                self.UNIT_ENUM_MAP,
                criteria="TURRET COUNT",
                regions_to_consider=regions_to_consider,
            )
        else:
            weakest_region_id = self.their_defense.weakest_region(
                self.UNIT_ENUM_MAP,
                criteria="AVG TILE DMG",
                regions_to_consider=regions_to_consider,
            )

        # finds the boundary of the weakest region
        weakest_region_boundary = list(
            self.their_defense.regions[weakest_region_id].all_boundaries
        )
        # finds all possible paths from starting coordinates
        all_possible_paths = {
            tuple(coord): game_state.find_path_to_edge(coord)
            for coord in self.our_defense.spawn_coordinates
        }
        # Remove all paths with length less than or equal to 3
        to_delete = []
        for coord, path in all_possible_paths.items():
            if path is None or len(path) <= 3:
                to_delete.append(coord)
        [all_possible_paths.pop(coord) for coord in to_delete]

        all_possible_paths = list(all_possible_paths.values())

        # Whether or not THEY have a concentrated frontal area
        concentrated_frontal_area = demolisher_location_helper(
            game_state, self.UNIT_ENUM_MAP, self.their_defense.units
        )
        gamelib.util.debug_write(
            "ATTACK STRATEGY PRECOMPUTATIONS FINISHED IN: " + str(time.time() - t0)
        )

        # LOGIC FLOW STARTS HERE:

        # if the opponent seems like they're saving up to barrage us
        if (
            self.saving_up_for_barrage(game_state)
            and self.their_attacks[-1].attack_type != "SCOUTS"
            and (repeated_attack != "INTERCEPTOR DEFENSE" or last_successful)
        ):
            if (
                any(
                    self.our_defense.regions[i].states["TURRET COUNT"] < game_state.get_resource(1, 1) / self.TURRET_TO_SCOUT_RATIO
                    for i in regions_to_consider
                )
                or game_state.get_resource(1, 1) > self.SCOUT_DANGER_THRESHOLD
            ):
                gamelib.util.debug_write("DEFENDING AGAINST POTENTIAL BARRAGE")
                t0 = time.time()
                self.defend_against_potential_barrage(game_state)
                gamelib.util.debug_write(
                    "PART 1 OF DEFENSE DONE IN: " + str(time.time() - t0)
                )
                self.spawn_units_least_damage_path(
                    game_state,
                    weakest_region_boundary,
                    all_possible_paths,
                    "INTERCEPTOR",
                    game_state.number_affordable(self.UNIT_ENUM_MAP["INTERCEPTOR"]),
                )
                self.our_attacks[-1].attack_type = "INTERCEPTOR DEFENSE"
                self.defend_strategically_with_interceptors(game_state)
                gamelib.util.debug_write(
                    "TIME TO FULLY DEFEND AGAINST POTENTIAL BARRAGE: "
                    + str(time.time() - t0)
                )
                return

        # if there's an open region, split demolisher/interceptor
        if open_region and (repeated_attack != "OPEN DEMOLISHER INTERCEPTOR" or last_successful):
            gamelib.util.debug_write("DEMOLISHER INTERCEPTOR PAIR")
            t0 = time.time()
            self.demolisher_interceptor_pairs(
                game_state, weakest_region_boundary, all_possible_paths, interceptors=2
            )
<<<<<<< HEAD
            self.our_attacks[-1].attack_type = "DEMOLISHER INTERCEPTOR"
            gamelib.util.debug_write(
                "TIME TO PLACE DEMOLISHERS & INTERCEPTORS: " + str(time.time() - t0)
            )
=======
            self.our_attacks[-1].attack_type = "OPEN DEMOLISHER INTERCEPTOR"
            gamelib.util.debug_write("TIME TO PLACE DEMOLISHERS & INTERCEPTORS: " + str(time.time() - t0))
>>>>>>> 4fc79b57

        if concentrated_frontal_area is not None and (repeated_attack != "DEMOLISHER LINE" or last_successful):
            gamelib.util.debug_write("DEALING WITH CONCENTRATED FRONTAL AREA")
            t0 = time.time()
            # Target that frontal area (row + left/right half)
            if self.spam_demolisher_line(game_state, concentrated_frontal_area):
                self.our_attacks[-1].attack_type = "DEMOLISHER LINE"
                gamelib.util.debug_write(
                    "TIME FOR DEMOLISHER LINE: " + str(time.time() - t0)
                )
                return

        if game_state.get_resource(1, 0) > 5:
            gamelib.util.debug_write("DEFAULTING TO DEMOLISHER INTERCEPTOR PAIRS")
            t0 = time.time()
            self.demolisher_interceptor_pairs(
                game_state, weakest_region_boundary, all_possible_paths, interceptors=2
            )
            gamelib.util.debug_write(
                "TIME TO PLACE DEM INT PAIRS: " + str(time.time() - t0)
            )
            self.our_attacks[-1].attack_type = "DEMOLISHER INTERCEPTOR"

        gamelib.util.debug_write("DEFENDING STRATEGICALLY WITH INTERCEPTORS")
        t0 = time.time()
        self.defend_strategically_with_interceptors(game_state)
        gamelib.util.debug_write(
            "DEFENDED STRATEGICALLY WITH INTERCEPTORS IN: " + str(time.time() - t0)
        )

    def calculate_all_possible_endpoints(self, game_state: gamelib.GameState):
        """
        Calculates all possible endpoints of an enemy's spawn
        @param game_state: Game State
        @return: list of unique endpoints
        """

        endpoints = set()
        for coord in self.their_defense.spawn_coordinates:
            path = game_state.find_path_to_edge(coord)
            if path is not None and path[-1][1] < 13:
                # Path leads to our half of the arena
                endpoints.add(tuple(path[-1]))

        return list(endpoints)

    def resolve_existing_blocks(self, game_state: gamelib.GameState):
        """
        Removes any of our structures that resulted in self-destructs last turn
        @param game_state: Game State
        """

        for coord in self.our_self_destructs:
            if coord[1] > 12:
                # Don't remove front-line defenses
                continue

            left = self.our_defense.grid_unit[coord[0] - 1, coord[1]]
            right = self.our_defense.grid_unit[coord[0] + 1, coord[1]]
            if left is not None:
                game_state.attempt_remove(locations=[left.x, left.y])
            if right is not None:
                game_state.attempt_remove(locations=[right.x, right.y])

        # Reset our self_destructs
        self.our_self_destructs = set()

    def spam_demolisher_line(self, game_state, concentrated_frontal_area):
        """
        Spams a line of demolishers
        @param game_state: Game State
        @param concentrated_frontal_area: Concentrated Frontal Area object
        """
        # Target that frontal area (row + left/right half)

        y_coord = concentrated_frontal_area[0]
        x_half = concentrated_frontal_area[1]  # If True, LEFT, else RIGHT

        # Place demolishers such that they are JUST far enough to target y_coord
        # Demolishers range is 4.5
        if x_half:
            # Concentration on LEFT HALF
            wall_x_coord = 13 - (y_coord - 3)
            wall_y_coord = y_coord - 3
            length = wall_y_coord
            demolisher_x_coord = wall_x_coord + 1
            demolisher_y_coord = wall_y_coord - 1
        else:
            # Concentration on RIGHT HALF
            wall_x_coord = 27 - (13 - (y_coord - 3))
            wall_y_coord = y_coord - 3
            length = 18
            demolisher_x_coord = wall_x_coord - 1
            demolisher_y_coord = wall_y_coord - 1

        num_demolishers = math.floor(game_state.number_affordable(DEMOLISHER))
        if game_state.game_map[demolisher_x_coord, demolisher_y_coord]:
            game_state.attempt_remove([demolisher_x_coord, demolisher_y_coord])
            return False
        gamelib.util.debug_write(
            "TRYING TO PLACE DEMOLISHERS AT: "
            + str([demolisher_x_coord, demolisher_y_coord])
        )
        OffensiveDemolisherLine().build_demolisher_line(
            game_state,
            self.UNIT_ENUM_MAP,
            num_demolishers,
            length,
            [wall_x_coord, wall_y_coord],
            [demolisher_x_coord, demolisher_y_coord],
            x_half,
        )
        self.our_attacks[-1].total_cost += 3 * num_demolishers
        self.our_attacks[-1].attack_type = "DEMOLISHER LINE"
        return True

    def demolisher_interceptor_pairs(self, game_state, boundary, paths, interceptors=2):
        """
        Function to build a pair of demolishers/interceptors on the same coordinate
        @param game_state: Game State
        @param boundary: Boundary of the region we want to enter
        @param paths: all possible paths to consider
        @param interceptors: quantity of interceptors to demolishers
        """

        pairs = int(game_state.get_resource(1, 0) / (3 + interceptors))
        if pairs < 1:
            return
        gamelib.util.debug_write("CALCULATING LEAST DAMAGE PATH")
        t0 = time.time()
        loc = self.spawn_units_least_damage_path(
            game_state, boundary, paths, "DEMOLISHER", pairs
        )
        gamelib.util.debug_write("CALCULATED IN: " + str(time.time() - t0))
        if loc is None:
            return
        spawned = game_state.attempt_spawn(
            self.UNIT_ENUM_MAP["INTERCEPTOR"], locations=loc, num=(2 * pairs)
        )
        self.our_attacks[-1].total_cost += spawned

    def spawn_units_least_damage_path(
        self,
        game_state: GameState,
        region_boundary,
        possible_paths,
        unit_type: str,
        num: int,
    ):
        """
        Finds best location to spawn units and spawns them
        @param game_state: Game State
        @param region_boundary: boundary of the region we want
        @param possible_paths: all the paths to consider
        @param unit_type: unit type from self.UNIT_ENUM_MAP
        @param num: number of units
        @return: Best location to spawn (none if none exist)
        """
        if num < 1:
            return None
        # From all possible paths, find the one with least theoretical damage to our units
        viable_paths = find_paths_through_coordinates(
            paths=possible_paths, desired_coordinates=region_boundary
        )
        best_path, dmg = self.least_damage_path(game_state, viable_paths)

        if best_path is not None:
            # places interceptors on best possible location
            spawned = game_state.attempt_spawn(
                self.UNIT_ENUM_MAP[unit_type], locations=best_path[0], num=num
            )
            if spawned != 0:
                if unit_type == "DEMOLISHER":
                    self.our_attacks[-1].total_cost += 3 * spawned
                else:
                    self.our_attacks[-1].total_cost += spawned
            return best_path[0]
        else:
            None

    def least_damage_path(
        self, game_state: gamelib.GameState, paths: list
    ) -> (list, int):
        """
        Finds path that takes the least damage among the paths passed in
        @param game_state: Game State
        @param paths: list of potential paths
        @return: path that takes the least amount of damage, damage taken on the path
        """

        least_damage = 100000000000
        if not paths:
            return None, least_damage

        best_path = paths[0]
        for path in paths:
            damage = 0
            for path_location in path:
                # Get number of enemy turrets that can attack each location and multiply by turret damage
                damage += (
                    len(game_state.get_attackers(path_location, 0))
                    * gamelib.GameUnit(TURRET, game_state.config).damage_i
                )

            if damage < least_damage:
                best_path = path
                least_damage = damage

        return best_path, least_damage

    #####################################################################
    ########## HARD-CODED FUNCTIONS FOR THE FIRST FEW ROUNDS ############
    #####################################################################

    def starting_strategy(self, game_state: GameState):
        """Wrapper for executing a strategy for the first 3 rounds of the game.

        Args:
            game_state (GameState): The current GameState object
        """

        if game_state.turn_number == 0:
            self.first_round(game_state)
        elif game_state.turn_number == 1:
            self.second_round(game_state)
        elif game_state.turn_number == 2:
            self.third_round(game_state)

    def first_round(self, game_state: GameState):
        """Hard-coded moves for the first turn. Check Miro for what this results in.

        Args:
            game_state (GameState): The current GameState object
        """

        # 2 Walls on top edges
        game_state.attempt_spawn(WALL, [[0, 13], [27, 13]])

        # 4 Turrets
        game_state.attempt_spawn(TURRET, [[3, 12], [7, 9], [24, 12], [20, 9], [11, 12]])

        # 1 Factory and upgrade it
        game_state.attempt_spawn(FACTORY, [13, 1])
        game_state.attempt_upgrade([13, 1])

        # 5 Interceptors on defense
        attack_cost = 0
        attack_cost += game_state.attempt_spawn(INTERCEPTOR, [9, 4], num=3)
        attack_cost += game_state.attempt_spawn(INTERCEPTOR, [16, 2], num=2)

        self.our_attacks[-1].total_cost = attack_cost
        self.our_attacks[-1].attack_type = "INTERCEPTOR DEFENSE"

    def second_round(self, game_state: GameState):
        """Hard-coded moves for the second turn. Check Miro for what this results in.

        Args:
            game_state (GameState): The current GameState object
        """

        # Place final turret
        game_state.attempt_spawn(TURRET, [16, 12])
        # Save rest of SP for next round to buy Factory

        # 6 Interceptors on defense
        attack_cost = 0
        attack_cost += game_state.attempt_spawn(INTERCEPTOR, [10, 3], num=3)
        attack_cost += game_state.attempt_spawn(INTERCEPTOR, [17, 3], num=3)

        self.our_attacks[-1].total_cost = attack_cost
        self.our_attacks[-1].attack_type = "INTERCEPTOR DEFENSE"

    def third_round(self, game_state: GameState):
        """Hard-coded moves for the third turn. Check Miro for what this results in.

        Args:
            game_state (GameState): The current GameState object
        """

        # Build 2nd Factory
        game_state.attempt_spawn(FACTORY, [14, 1])
        # Save rest of SP

        # Build wall in front of every turret
        our_turrets = self.units[TURRET]
        for turret in our_turrets:
            wall_loc = (turret.x, turret.y + 1)
            game_state.attempt_spawn(WALL, wall_loc)

        # 6 Interceptors on defense
        attack_cost = 0
        attack_cost += game_state.attempt_spawn(INTERCEPTOR, [10, 3], num=3)
        attack_cost += game_state.attempt_spawn(INTERCEPTOR, [17, 3], num=3)

        self.our_attacks[-1].total_cost = attack_cost
        self.our_attacks[-1].attack_type = "INTERCEPTOR DEFENSE"


if __name__ == "__main__":
    algo = AlgoStrategy()
    algo.start()<|MERGE_RESOLUTION|>--- conflicted
+++ resolved
@@ -81,10 +81,6 @@
     SCOUT_DANGER_THRESHOLD = 20
     # ABSOLUTE TURRET MAX
     REGION_TURRET_MAX_ABS = 9
-    # EQUIVALENCE FOR TURRET TO SCOUT
-    TURRET_TO_SCOUT_RATIO = 5
-    # THRESHOLD FOR EVALUATING IF AN ATTACK IS GOOD QUALITY
-    ATTACK_QUALITY_THRESHOLD = 50
 
     def __init__(self):
         super().__init__()
@@ -495,8 +491,14 @@
         @param game_state: Game State
         @param coord: (x, y) to place the turrets near
         """
-        region = self.our_defense.get_region(coord)
-        if len(self.our_defense.regions[region].units[self.UNIT_ENUM_MAP["TURRET"]]) > self.REGION_TURRET_MAX_ABS:
+        if (
+            len(
+                self.our_defense.regions[self.our_defense.get_region(coord)].units[
+                    self.UNIT_ENUM_MAP["TURRET"]
+                ]
+            )
+            > self.REGION_TURRET_MAX_ABS
+        ):
             return
         for potential_turret in game_state.game_map.get_locations_in_range(
             coord, radius=2
@@ -590,19 +592,7 @@
         @param game_state: Game State
         @param regions_to_consider: Which regions to consider
         """
-        last_three = self.our_attacks[-4:-1]
-        gamelib.util.debug_write([str(atk) for atk in last_three])
-        atk_types = [attack.attack_type for attack in last_three]
-        repeated_attack = None
-        if all(atk_type == atk_types[0] for atk_type in atk_types):
-            repeated_attack = atk_types[0]
-
-        if len(self.our_attacks[-1].breaches) or self.our_attacks[-1].damage_per_point() > self.ATTACK_QUALITY_THRESHOLD:
-            last_successful = True
-        else:
-            last_successful = False
-
-        gamelib.util.debug_write("REPEATED ATTACK: " + str(repeated_attack) + "; Last SUCCESSFUL: " + str(last_successful))
+
         # PRECOMPUTATIONS FOR LATER LOGIC FLOW:
 
         # find the weakest region to use in calculations
@@ -611,7 +601,7 @@
         t0 = time.time()
         open_region = False
         if any(
-            self.their_defense.regions[i].states["TURRET COUNT"] == 0
+            self.their_defense.regions[i].states["TURRET COUNT"] < 0
             for i in regions_to_consider
         ):
             open_region = True
@@ -659,11 +649,10 @@
         if (
             self.saving_up_for_barrage(game_state)
             and self.their_attacks[-1].attack_type != "SCOUTS"
-            and (repeated_attack != "INTERCEPTOR DEFENSE" or last_successful)
         ):
             if (
                 any(
-                    self.our_defense.regions[i].states["TURRET COUNT"] < game_state.get_resource(1, 1) / self.TURRET_TO_SCOUT_RATIO
+                    self.our_defense.regions[i].states["TURRET COUNT"] < 4
                     for i in regions_to_consider
                 )
                 or game_state.get_resource(1, 1) > self.SCOUT_DANGER_THRESHOLD
@@ -690,23 +679,18 @@
                 return
 
         # if there's an open region, split demolisher/interceptor
-        if open_region and (repeated_attack != "OPEN DEMOLISHER INTERCEPTOR" or last_successful):
+        if open_region:
             gamelib.util.debug_write("DEMOLISHER INTERCEPTOR PAIR")
             t0 = time.time()
             self.demolisher_interceptor_pairs(
                 game_state, weakest_region_boundary, all_possible_paths, interceptors=2
             )
-<<<<<<< HEAD
             self.our_attacks[-1].attack_type = "DEMOLISHER INTERCEPTOR"
             gamelib.util.debug_write(
                 "TIME TO PLACE DEMOLISHERS & INTERCEPTORS: " + str(time.time() - t0)
             )
-=======
-            self.our_attacks[-1].attack_type = "OPEN DEMOLISHER INTERCEPTOR"
-            gamelib.util.debug_write("TIME TO PLACE DEMOLISHERS & INTERCEPTORS: " + str(time.time() - t0))
->>>>>>> 4fc79b57
-
-        if concentrated_frontal_area is not None and (repeated_attack != "DEMOLISHER LINE" or last_successful):
+
+        if concentrated_frontal_area is not None:
             gamelib.util.debug_write("DEALING WITH CONCENTRATED FRONTAL AREA")
             t0 = time.time()
             # Target that frontal area (row + left/right half)
